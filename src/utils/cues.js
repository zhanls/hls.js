--- conflicted
+++ resolved
@@ -1,5 +1,4 @@
 import { fixLineBreaks } from './vttparser';
-<<<<<<< HEAD
 import VTTCue from './vttcue';
 
 export function createCues(startTime, endTime, captionScreen) {
@@ -11,116 +10,62 @@
   const cues = [];
 
   for (let r = 0; r < captionScreen.rows.length; r++) {
-=======
-
-export function newCue(track, startTime, endTime, captionScreen) {
-  var row;
-  var cue;
-  var indenting;
-  var indent;
-  var text;
-  var VTTCue = window.VTTCue || window.TextTrackCue;
-
-  for (var r=0; r<captionScreen.rows.length; r++)
-  {
->>>>>>> 3adb3845
     row = captionScreen.rows[r];
     indenting = true;
     indent = 0;
     text = '';
 
-<<<<<<< HEAD
-    if (!row.isEmpty()) {
-      for (var c = 0; c < row.chars.length; c++) {
-        if (row.chars[c].uchar.match(/\s/) && indenting) {
-          indent++;
-        } else {
-          text += row.chars[c].uchar;
-          indenting = false;
+      if (!row.isEmpty()){
+
+        for (var c=0; c<row.chars.length; c++){
+
+          if (row.chars[c].uchar.match(/\s/) && indenting){
+
+            indent++;
+          }
+          else
+          {
+            text += row.chars[c].uchar;
+            indenting = false;
+          }
         }
-      }
-      //To be used for cleaning-up orphaned roll-up captions
-      row.cueStartTime = startTime;
+        //To be used for cleaning-up orphaned roll-up captions
+        row.cueStartTime = startTime;
 
-      // Give a slight bump to the endTime if it's equal to startTime to avoid a SyntaxError in IE
-      if (startTime === endTime) {
-        endTime += 0.0001;
-      }
+        // Give a slight bump to the endTime if it's equal to startTime to avoid a SyntaxError in IE
+        if (startTime === endTime){
+
+          endTime += 0.0001;
+        }
 
       cue = new VTTCue(startTime, endTime, fixLineBreaks(text.trim()));
 
-      if (indent >= 16) {
-        indent--;
-      } else {
-        indent++;
-      }
+        if (indent >= 16){
 
-      // VTTCue.line get's flakey when using controls, so let's now include line 13&14
-      // also, drop line 1 since it's to close to the top
-      if (navigator.userAgent.match(/Firefox\//)) {
-        cue.line = r + 1;
-      } else {
-        cue.line = (r > 7 ? r - 2 : r + 1);
-      }
-      cue.align = 'left';
-      // Clamp the position between 0 and 100 - if out of these bounds, Firefox throws an exception and captions break
-      cue.position = Math.max(0, Math.min(100, 100 * (indent / 32)));
-      cues.push(cue);
-    }
-  }
-
-  return cues;
-}
-=======
-    if (!row.isEmpty())
-    {
-      for (var c=0; c<row.chars.length; c++)
-      {
-        if (row.chars[c].uchar.match(/\s/) && indenting)
+          indent--;
+        }
+        else
         {
           indent++;
         }
-        else
-        {
-          text += row.chars[c].uchar;
-          indenting = false;
+
+        // VTTCue.line get's flakey when using controls, so let's now include line 13&14
+        // also, drop line 1 since it's to close to the top
+        if (navigator.userAgent.match(/Firefox\//)){
+
+          cue.line = r + 1;
         }
+        else{
+
+          cue.line = (r > 7 ? r - 2 : r + 1);
+        }
+        cue.align = 'left';
+        // Clamp the position between 0 and 100 - if out of these bounds, Firefox throws an exception and captions break
+        cue.position = Math.max(0, Math.min(100, 100 * (indent / 32) ));
+        cues.push(cue);
       }
-      //To be used for cleaning-up orphaned roll-up captions
-      row.cueStartTime = startTime;
+    }
 
-      // Give a slight bump to the endTime if it's equal to startTime to avoid a SyntaxError in IE
-      if (startTime === endTime)
-      {
-        endTime += 0.0001;
-      }
 
-      cue = new VTTCue(startTime, endTime, fixLineBreaks(text.trim()));
-
-      if (indent >= 16)
-      {
-        indent--;
-      }
-      else
-      {
-        indent++;
-      }
-
-      // VTTCue.line get's flakey when using controls, so let's now include line 13&14
-      // also, drop line 1 since it's to close to the top
-      if (navigator.userAgent.match(/Firefox\//))
-      {
-        cue.line = r + 1;
-      }
-      else
-      {
-        cue.line = (r > 7 ? r - 2 : r + 1);
-      }
-      cue.align = 'left';
-      // Clamp the position between 0 and 100 - if out of these bounds, Firefox throws an exception and captions break
-      cue.position = Math.max(0, Math.min(100, 100 * (indent / 32) + (navigator.userAgent.match(/Firefox\//) ? 50 : 0)));
-      track.addCue(cue);
-    }
-  }
-}
->>>>>>> 3adb3845
+  return cues;
+}