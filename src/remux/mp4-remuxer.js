/**
 * fMP4 remuxer
*/

import AAC from './aac-helper';
import MP4 from './mp4-generator';

import Event from '../events';
import { ErrorTypes, ErrorDetails } from '../errors';

import { toMsFromMpegTsClock, toMpegTsClockFromTimescale, toTimescaleFromScale } from '../utils/timescale-conversion';

import { logger } from '../utils/logger';

const MAX_SILENT_FRAME_DURATION_90KHZ = toMpegTsClockFromTimescale(10);
const PTS_DTS_SHIFT_TOLERANCE_90KHZ = toMpegTsClockFromTimescale(0.2);

class MP4Remuxer {
  constructor (observer, config, typeSupported, vendor) {
    this.observer = observer;
    this.config = config;
    this.typeSupported = typeSupported;
    const userAgent = navigator.userAgent;
    this.isSafari = vendor && vendor.indexOf('Apple') > -1 && userAgent && !userAgent.match('CriOS');
    this.ISGenerated = false;
  }

  destroy () {
  }

  resetTimeStamp (defaultTimeStamp) {
    this._initPTS = this._initDTS = defaultTimeStamp;
  }

  resetInitSegment () {
    this.ISGenerated = false;
  }

  remux (audioTrack, videoTrack, id3Track, textTrack, timeOffset, contiguous, accurateTimeOffset) {
    // generate Init Segment if needed
    if (!this.ISGenerated) {
      this.generateIS(audioTrack, videoTrack, timeOffset);
    }

    if (this.ISGenerated) {
      const nbAudioSamples = audioTrack.samples.length;
      const nbVideoSamples = videoTrack.samples.length;
      let audioTimeOffset = timeOffset;
      let videoTimeOffset = timeOffset;
      if (nbAudioSamples && nbVideoSamples) {
        // timeOffset is expected to be the offset of the first timestamp of this fragment (first DTS)
        // if first audio DTS is not aligned with first video DTS then we need to take that into account
        // when providing timeOffset to remuxAudio / remuxVideo. if we don't do that, there might be a permanent / small
        // drift between audio and video streams
        let audiovideoDeltaDts = (audioTrack.samples[0].pts - videoTrack.samples[0].pts) / videoTrack.inputTimeScale;
        audioTimeOffset += Math.max(0, audiovideoDeltaDts);
        videoTimeOffset += Math.max(0, -audiovideoDeltaDts);
      }
      // Purposefully remuxing audio before video, so that remuxVideo can use nextAudioPts, which is
      // calculated in remuxAudio.
      // logger.log('nb AAC samples:' + audioTrack.samples.length);
      if (nbAudioSamples) {
        // if initSegment was generated without video samples, regenerate it again
        if (!audioTrack.timescale) {
          logger.warn('regenerate InitSegment as audio detected');
          this.generateIS(audioTrack, videoTrack, timeOffset);
        }
        let audioData = this.remuxAudio(audioTrack, audioTimeOffset, contiguous, accurateTimeOffset);
        // logger.log('nb AVC samples:' + videoTrack.samples.length);
        if (nbVideoSamples) {
          let audioTrackLength;
          if (audioData) {
            audioTrackLength = audioData.endPTS - audioData.startPTS;
          }

          // if initSegment was generated without video samples, regenerate it again
          if (!videoTrack.timescale) {
            logger.warn('regenerate InitSegment as video detected');
            this.generateIS(audioTrack, videoTrack, timeOffset);
          }
          this.remuxVideo(videoTrack, videoTimeOffset, contiguous, audioTrackLength, accurateTimeOffset);
        }
      } else {
        // logger.log('nb AVC samples:' + videoTrack.samples.length);
        if (nbVideoSamples) {
          let videoData = this.remuxVideo(videoTrack, videoTimeOffset, contiguous, 0, accurateTimeOffset);
          if (videoData && audioTrack.codec) {
            this.remuxEmptyAudio(audioTrack, audioTimeOffset, contiguous, videoData);
          }
        }
      }
    }
    // logger.log('nb ID3 samples:' + audioTrack.samples.length);
    if (id3Track.samples.length) {
      this.remuxID3(id3Track, timeOffset);
    }

    // logger.log('nb ID3 samples:' + audioTrack.samples.length);
    if (textTrack.samples.length) {
      this.remuxText(textTrack, timeOffset);
    }

    // notify end of parsing
    this.observer.trigger(Event.FRAG_PARSED);
  }

  generateIS (audioTrack, videoTrack, timeOffset) {
    let observer = this.observer,
      audioSamples = audioTrack.samples,
      videoSamples = videoTrack.samples,
      typeSupported = this.typeSupported,
      container = 'audio/mp4',
      tracks = {},
      data = { tracks: tracks },
      computePTSDTS = (this._initPTS === undefined),
      initPTS, initDTS;

    if (computePTSDTS) {
      initPTS = initDTS = Infinity;
    }

    if (audioTrack.config && audioSamples.length) {
      // let's use audio sampling rate as MP4 time scale.
      // rationale is that there is a integer nb of audio frames per audio sample (1024 for AAC)
      // using audio sampling rate here helps having an integer MP4 frame duration
      // this avoids potential rounding issue and AV sync issue
      audioTrack.timescale = audioTrack.samplerate;
      logger.log(`audio sampling rate : ${audioTrack.samplerate}`);
      if (!audioTrack.isAAC) {
        if (typeSupported.mpeg) { // Chrome and Safari
          container = 'audio/mpeg';
          audioTrack.codec = '';
        } else if (typeSupported.mp3) { // Firefox
          audioTrack.codec = 'mp3';
        }
      }
      tracks.audio = {
        container: container,
        codec: audioTrack.codec,
        initSegment: !audioTrack.isAAC && typeSupported.mpeg ? new Uint8Array() : MP4.initSegment([audioTrack]),
        metadata: {
          channelCount: audioTrack.channelCount
        }
      };
      if (computePTSDTS) {
        // remember first PTS of this demuxing context. for audio, PTS = DTS
        initPTS = initDTS = audioSamples[0].pts - audioTrack.inputTimeScale * timeOffset;
      }
    }

    if (videoTrack.sps && videoTrack.pps && videoSamples.length) {
      // let's use input time scale as MP4 video timescale
      // we use input time scale straight away to avoid rounding issues on frame duration / cts computation
      const inputTimeScale = videoTrack.inputTimeScale;
      videoTrack.timescale = inputTimeScale;
      tracks.video = {
        container: 'video/mp4',
        codec: videoTrack.codec,
        initSegment: MP4.initSegment([videoTrack]),
        metadata: {
          width: videoTrack.width,
          height: videoTrack.height
        }
      };
      if (computePTSDTS) {
        initPTS = Math.min(initPTS, videoSamples[0].pts - inputTimeScale * timeOffset);
        initDTS = Math.min(initDTS, videoSamples[0].dts - inputTimeScale * timeOffset);
        this.observer.trigger(Event.INIT_PTS_FOUND, { initPTS: initPTS });
      }
    }

    if (Object.keys(tracks).length) {
      observer.trigger(Event.FRAG_PARSING_INIT_SEGMENT, data);
      this.ISGenerated = true;
      if (computePTSDTS) {
        this._initPTS = initPTS;
        this._initDTS = initDTS;
      }
    } else {
      observer.trigger(Event.ERROR, { type: ErrorTypes.MEDIA_ERROR, details: ErrorDetails.FRAG_PARSING_ERROR, fatal: false, reason: 'no audio/video samples found' });
    }
  }

  remuxVideo (track, timeOffset, contiguous, audioTrackLength, accurateTimeOffset) {
    let offset = 8;
    let mp4SampleDuration;
    let mdat;
    let moof;
    let firstPTS;
    let firstDTS;
    let lastPTS;
    let lastDTS;
    const timeScale = track.timescale;
    const inputSamples = track.samples;
    const outputSamples = [];
    const nbSamples = inputSamples.length;
    const ptsNormalize = this._PTSNormalize;
    const initPTS = this._initPTS;

    // if parsed fragment is contiguous with last one, let's use last DTS value as reference
    let nextAvcDts = this.nextAvcDts;

    const isSafari = this.isSafari;

    if (nbSamples === 0) {
      return;
    }

    // Safari does not like overlapping DTS on consecutive fragments. let's use nextAvcDts to overcome this if fragments are consecutive
    if (isSafari) {
      // also consider consecutive fragments as being contiguous (even if a level switch occurs),
      // for sake of clarity:
      // consecutive fragments are frags with
      //  - less than 100ms gaps between new time offset (if accurate) and next expected PTS OR
      //  - less than 200 ms PTS gaps (timeScale/5)
      contiguous |= (inputSamples.length && nextAvcDts &&
                     ((accurateTimeOffset && Math.abs(timeOffset - nextAvcDts / timeScale) < 0.1) ||
                      Math.abs((inputSamples[0].pts - nextAvcDts - initPTS)) < timeScale / 5)
      );
    }

    if (!contiguous) {
      // if not contiguous, let's use target timeOffset
      nextAvcDts = timeOffset * timeScale;
    }

    // PTS is coded on 33bits, and can loop from -2^32 to 2^32
    // ptsNormalize will make PTS/DTS value monotonic, we use last known DTS value as reference value
    inputSamples.forEach(function (sample) {
      sample.pts = ptsNormalize(sample.pts - initPTS, nextAvcDts);
      sample.dts = ptsNormalize(sample.dts - initPTS, nextAvcDts);
    });

    // sort video samples by DTS then PTS then demux id order
    inputSamples.sort(function (a, b) {
      const deltadts = a.dts - b.dts;
      const deltapts = a.pts - b.pts;
      return deltadts || (deltapts || (a.id - b.id));
    });

    // handle broken streams with PTS < DTS, tolerance up 0.2 seconds
    let PTSDTSshift = inputSamples.reduce((prev, curr) => Math.max(Math.min(prev, curr.pts - curr.dts), -1 * PTS_DTS_SHIFT_TOLERANCE_90KHZ), 0);
    if (PTSDTSshift < 0) {
      logger.warn(`PTS < DTS detected in video samples, shifting DTS by ${toMsFromMpegTsClock(PTSDTSshift, true)} ms to overcome this issue`);
      for (let i = 0; i < inputSamples.length; i++) {
        inputSamples[i].dts += PTSDTSshift;
      }
    }

    // compute first DTS and last DTS, normalize them against reference value
    let sample = inputSamples[0];
    firstDTS = Math.max(sample.dts, 0);
    firstPTS = Math.max(sample.pts, 0);

    // check timestamp continuity accross consecutive fragments (this is to remove inter-fragment gap/hole)
<<<<<<< HEAD
    let delta = Math.round((firstDTS - nextAvcDts) / 90);
=======
    let delta = firstDTS - nextAvcDts;
>>>>>>> 85f5cc9b
    // if fragment are contiguous, detect hole/overlapping between fragments
    if (contiguous) {
      if (delta) {
        if (delta > 1) {
          logger.log(`AVC: ${toMsFromMpegTsClock(delta, true)} ms hole between fragments detected,filling it`);
        } else if (delta < -1) {
          logger.log(`AVC: ${toMsFromMpegTsClock(-delta, true)} ms overlapping between fragments detected`);
        }

        // remove hole/gap : set DTS to next expected DTS
        firstDTS = nextAvcDts;
        inputSamples[0].dts = firstDTS;
        // offset PTS as well, ensure that PTS is smaller or equal than new DTS
        firstPTS = Math.max(firstPTS - delta, nextAvcDts);
        inputSamples[0].pts = firstPTS;
        logger.log(`Video: PTS/DTS adjusted: ${toMsFromMpegTsClock(firstPTS, true)}/${toMsFromMpegTsClock(firstDTS, true)}, delta: ${toMsFromMpegTsClock(delta, true)} ms`);
      }
    }

    // compute lastPTS/lastDTS
    sample = inputSamples[inputSamples.length - 1];
    lastDTS = Math.max(sample.dts, 0);
    lastPTS = Math.max(sample.pts, 0, lastDTS);

    // on Safari let's signal the same sample duration for all samples
    // sample duration (as expected by trun MP4 boxes), should be the delta between sample DTS
    // set this constant duration as being the avg delta between consecutive DTS.
    if (isSafari) {
      mp4SampleDuration = Math.round((lastDTS - firstDTS) / (inputSamples.length - 1));
    }

    let nbNalu = 0, naluLen = 0;
    for (let i = 0; i < nbSamples; i++) {
      // compute total/avc sample length and nb of NAL units
      let sample = inputSamples[i], units = sample.units, nbUnits = units.length, sampleLen = 0;
      for (let j = 0; j < nbUnits; j++) {
        sampleLen += units[j].data.length;
      }

      naluLen += sampleLen;
      nbNalu += nbUnits;
      sample.length = sampleLen;

      // normalize PTS/DTS
      if (isSafari) {
        // sample DTS is computed using a constant decoding offset (mp4SampleDuration) between samples
        sample.dts = firstDTS + i * mp4SampleDuration;
      } else {
        // ensure sample monotonic DTS
        sample.dts = Math.max(sample.dts, firstDTS);
      }
      // ensure that computed value is greater or equal than sample DTS
      sample.pts = Math.max(sample.pts, sample.dts);
    }

    /* concatenate the video data and construct the mdat in place
      (need 8 more bytes to fill length and mpdat type) */
    let mdatSize = naluLen + (4 * nbNalu) + 8;
    try {
      mdat = new Uint8Array(mdatSize);
    } catch (err) {
      this.observer.trigger(Event.ERROR, { type: ErrorTypes.MUX_ERROR, details: ErrorDetails.REMUX_ALLOC_ERROR, fatal: false, bytes: mdatSize, reason: `fail allocating video mdat ${mdatSize}` });
      return;
    }
    let view = new DataView(mdat.buffer);
    view.setUint32(0, mdatSize);
    mdat.set(MP4.types.mdat, 4);

    for (let i = 0; i < nbSamples; i++) {
      let avcSample = inputSamples[i],
        avcSampleUnits = avcSample.units,
        mp4SampleLength = 0,
        compositionTimeOffset;
      // convert NALU bitstream to MP4 format (prepend NALU with size field)
      for (let j = 0, nbUnits = avcSampleUnits.length; j < nbUnits; j++) {
        let unit = avcSampleUnits[j],
          unitData = unit.data,
          unitDataLen = unit.data.byteLength;
        view.setUint32(offset, unitDataLen);
        offset += 4;
        mdat.set(unitData, offset);
        offset += unitDataLen;
        mp4SampleLength += 4 + unitDataLen;
      }

      if (!isSafari) {
        // expected sample duration is the Decoding Timestamp diff of consecutive samples
        if (i < nbSamples - 1) {
          mp4SampleDuration = inputSamples[i + 1].dts - avcSample.dts;
        } else {
          let config = this.config,
            lastFrameDuration = avcSample.dts - inputSamples[i > 0 ? i - 1 : i].dts;
          if (config.stretchShortVideoTrack) {
            // In some cases, a segment's audio track duration may exceed the video track duration.
            // Since we've already remuxed audio, and we know how long the audio track is, we look to
            // see if the delta to the next segment is longer than maxBufferHole.
            // If so, playback would potentially get stuck, so we artificially inflate
            // the duration of the last frame to minimize any potential gap between segments.
            let maxBufferHole = config.maxBufferHole,
              gapTolerance = Math.floor(maxBufferHole * timeScale),
              deltaToFrameEnd = (audioTrackLength ? firstPTS + audioTrackLength * timeScale : this.nextAudioPts) - avcSample.pts;
            if (deltaToFrameEnd > gapTolerance) {
              // We subtract lastFrameDuration from deltaToFrameEnd to try to prevent any video
              // frame overlap. maxBufferHole should be >> lastFrameDuration anyway.
              mp4SampleDuration = deltaToFrameEnd - lastFrameDuration;
              if (mp4SampleDuration < 0) {
                mp4SampleDuration = lastFrameDuration;
              }

              logger.log(`It is approximately ${toMsFromMpegTsClock(deltaToFrameEnd, false)} ms to the next segment; using duration ${toMsFromMpegTsClock(mp4SampleDuration, false)} ms for the last video frame.`);
            } else {
              mp4SampleDuration = lastFrameDuration;
            }
          } else {
            mp4SampleDuration = lastFrameDuration;
          }
        }
        compositionTimeOffset = Math.round(avcSample.pts - avcSample.dts);
      } else {
        compositionTimeOffset = Math.max(0, mp4SampleDuration * Math.round((avcSample.pts - avcSample.dts) / mp4SampleDuration));
      }

      // console.log('PTS/DTS/initDTS/normPTS/normDTS/relative PTS : ${avcSample.pts}/${avcSample.dts}/${initDTS}/${ptsnorm}/${dtsnorm}/${(avcSample.pts/4294967296).toFixed(3)}');
      outputSamples.push({
        size: mp4SampleLength,
        // constant duration
        duration: mp4SampleDuration,
        cts: compositionTimeOffset,
        flags: {
          isLeading: 0,
          isDependedOn: 0,
          hasRedundancy: 0,
          degradPrio: 0,
          dependsOn: avcSample.key ? 2 : 1,
          isNonSync: avcSample.key ? 0 : 1
        }
      });
    }
    // next AVC sample DTS should be equal to last sample DTS + last sample duration (in PES timescale)
    this.nextAvcDts = lastDTS + mp4SampleDuration;
    let dropped = track.dropped;
    track.nbNalu = 0;
    track.dropped = 0;
    if (outputSamples.length && navigator.userAgent.toLowerCase().indexOf('chrome') > -1) {
      let flags = outputSamples[0].flags;
      // chrome workaround, mark first sample as being a Random Access Point to avoid sourcebuffer append issue
      // https://code.google.com/p/chromium/issues/detail?id=229412
      flags.dependsOn = 2;
      flags.isNonSync = 0;
    }
    track.samples = outputSamples;
    moof = MP4.moof(track.sequenceNumber++, firstDTS, track);
    track.samples = [];

    let data = {
      data1: moof,
      data2: mdat,
      startPTS: firstPTS / timeScale,
      endPTS: (lastPTS + mp4SampleDuration) / timeScale,
      startDTS: firstDTS / timeScale,
      endDTS: this.nextAvcDts / timeScale,
      type: 'video',
      hasAudio: false,
      hasVideo: true,
      nb: outputSamples.length,
      dropped: dropped
    };
    this.observer.trigger(Event.FRAG_PARSING_DATA, data);
    return data;
  }

  remuxAudio (track, timeOffset, contiguous, accurateTimeOffset) {
    const inputTimeScale = track.inputTimeScale;
    const mp4timeScale = track.timescale;
    const scaleFactor = inputTimeScale / mp4timeScale;
    const mp4SampleDuration = track.isAAC ? 1024 : 1152;
    const inputSampleDuration = mp4SampleDuration * scaleFactor;
    const ptsNormalize = this._PTSNormalize;
    const initPTS = this._initPTS;
    const rawMPEG = !track.isAAC && this.typeSupported.mpeg;

<<<<<<< HEAD
    let offset,
      mp4Sample,
      fillFrame,
      mdat, moof,
      firstPTS, lastPTS,
      inputSamples = track.samples,
      outputSamples = [],
      nextAudioPts = this.nextAudioPts;
=======
    let mp4Sample;
    let fillFrame;
    let mdat;
    let moof;
    let firstPTS;
    let lastPTS;
    let offset = (rawMPEG ? 0 : 8);
    let inputSamples = track.samples;
    let outputSamples = [];
    let nextAudioPts = this.nextAudioPts;
>>>>>>> 85f5cc9b

    // for audio samples, also consider consecutive fragments as being contiguous (even if a level switch occurs),
    // for sake of clarity:
    // consecutive fragments are frags with
    //  - less than 100ms gaps between new time offset (if accurate) and next expected PTS OR
    //  - less than 20 audio frames distance
    // contiguous fragments are consecutive fragments from same quality level (same level, new SN = old SN + 1)
    // this helps ensuring audio continuity
    // and this also avoids audio glitches/cut when switching quality, or reporting wrong duration on first audio frame
    contiguous |= (inputSamples.length && nextAudioPts &&
                   ((accurateTimeOffset && Math.abs(timeOffset - nextAudioPts / inputTimeScale) < 0.1) ||
                    Math.abs((inputSamples[0].pts - nextAudioPts - initPTS)) < 20 * inputSampleDuration)
    );

    // compute normalized PTS
    inputSamples.forEach(function (sample) {
      sample.pts = sample.dts = ptsNormalize(sample.pts - initPTS, timeOffset * inputTimeScale);
    });

    // filter out sample with negative PTS that are not playable anyway
    // if we don't remove these negative samples, they will shift all audio samples forward.
    // leading to audio overlap between current / next fragment
    inputSamples = inputSamples.filter(function (sample) {
      return sample.pts >= 0;
    });

    // in case all samples have negative PTS, and have been filtered out, return now
    if (inputSamples.length === 0) {
      return;
    }

    if (!contiguous) {
      if (!accurateTimeOffset) {
        // if frag are mot contiguous and if we cant trust time offset, let's use first sample PTS as next audio PTS
        nextAudioPts = inputSamples[0].pts;
      } else {
        // if timeOffset is accurate, let's use it as predicted next audio PTS
        nextAudioPts = timeOffset * inputTimeScale;
      }
    }

    // If the audio track is missing samples, the frames seem to get "left-shifted" within the
    // resulting mp4 segment, causing sync issues and leaving gaps at the end of the audio segment.
    // In an effort to prevent this from happening, we inject frames here where there are gaps.
    // When possible, we inject a silent frame; when that's not possible, we duplicate the last
    // frame.

    if (track.isAAC) {
      const maxAudioFramesDrift = this.config.maxAudioFramesDrift;
      for (let i = 0, nextPts = nextAudioPts; i < inputSamples.length;) {
        // First, let's see how far off this frame is from where we expect it to be
        var sample = inputSamples[i], delta;
        let pts = sample.pts;
        delta = pts - nextPts;

        // If we're overlapping by more than a duration, drop this sample
        if (delta <= -maxAudioFramesDrift * inputSampleDuration) {
          logger.warn(`Dropping 1 audio frame @ ${toMsFromMpegTsClock(nextPts, true)} ms due to ${toMsFromMpegTsClock(delta, true)} ms overlap.`);
          inputSamples.splice(i, 1);
          // Don't touch nextPtsNorm or i
        } // eslint-disable-line brace-style

        // Insert missing frames if:
        // 1: We're more than maxAudioFramesDrift frame away
        // 2: Not more than MAX_SILENT_FRAME_DURATION away
        // 3: currentTime (aka nextPtsNorm) is not 0
        else if (delta >= maxAudioFramesDrift * inputSampleDuration && delta < MAX_SILENT_FRAME_DURATION_90KHZ && nextPts) {
          let missing = Math.round(delta / inputSampleDuration);
          logger.warn(`Injecting ${missing} audio frames @ ${toMsFromMpegTsClock(nextPts, true)} ms due to ${toMsFromMpegTsClock(nextPts, true)} ms gap.`);
          for (let j = 0; j < missing; j++) {
            let newStamp = Math.max(nextPts, 0);
            fillFrame = AAC.getSilentFrame(track.manifestCodec || track.codec, track.channelCount);
            if (!fillFrame) {
              logger.log('Unable to get silent frame for given audio codec; duplicating last frame instead.');
              fillFrame = sample.unit.subarray();
            }
            inputSamples.splice(i, 0, { unit: fillFrame, pts: newStamp, dts: newStamp });
            nextPts += inputSampleDuration;
            i++;
          }

          // Adjust sample to next expected pts
          sample.pts = sample.dts = nextPts;
          nextPts += inputSampleDuration;
          i++;
        } else {
          // Otherwise, just adjust pts
          if (Math.abs(delta) > (0.1 * inputSampleDuration)) {
            // logger.log(`Invalid frame delta ${Math.round(delta + inputSampleDuration)} at PTS ${Math.round(pts / 90)} (should be ${Math.round(inputSampleDuration)}).`);
          }
          sample.pts = sample.dts = nextPts;
          nextPts += inputSampleDuration;
          i++;
        }
      }
    }

    // compute mdat size, as we eventually filtered/added some samples
    let nbSamples = inputSamples.length;
    let mdatSize = 0;
    while (nbSamples--) {
      mdatSize += inputSamples[nbSamples].unit.byteLength;
    }

    for (let j = 0, nbSamples = inputSamples.length; j < nbSamples; j++) {
      let audioSample = inputSamples[j];
      let unit = audioSample.unit;
      let pts = audioSample.pts;

      // logger.log(`Audio/PTS:${toMsFromMpegTsClock(pts, true)}`);
      // if not first sample

      if (lastPTS !== undefined) {
        mp4Sample.duration = Math.round((pts - lastPTS) / scaleFactor);
      } else {
        let delta = pts - nextAudioPts;
        let numMissingFrames = 0;

        // if fragment are contiguous, detect hole/overlapping between fragments
        // contiguous fragments are consecutive fragments from same quality level (same level, new SN = old SN + 1)
        if (contiguous && track.isAAC) {
          // log delta
          if (delta) {
            if (delta > 0 && delta < MAX_SILENT_FRAME_DURATION_90KHZ) {
              // Q: why do we have to round here, shouldn't this always result in an integer if timestamps are correct,
              // and if not, shouldn't we actually Math.ceil() instead?
              numMissingFrames = Math.round((pts - nextAudioPts) / inputSampleDuration);

              logger.log(`${toMsFromMpegTsClock(delta, true)} ms hole between AAC samples detected,filling it`);
              if (numMissingFrames > 0) {
                fillFrame = AAC.getSilentFrame(track.manifestCodec || track.codec, track.channelCount);
                if (!fillFrame) {
                  fillFrame = unit.subarray();
                }

                mdatSize += numMissingFrames * fillFrame.length;
              }
              // if we have frame overlap, overlapping for more than half a frame duraion
            } else if (delta < -12) {
              // drop overlapping audio frames... browser will deal with it
              logger.log(`drop overlapping AAC sample, expected/parsed/delta: ${toMsFromMpegTsClock(nextAudioPts, true)} ms / ${toMsFromMpegTsClock(pts, true)} ms / ${toMsFromMpegTsClock(-delta, true)} ms`);
              mdatSize -= unit.byteLength;
              continue;
            }
            // set PTS/DTS to expected PTS/DTS
            pts = nextAudioPts;
          }
        }
        // remember first PTS of our audioSamples
        firstPTS = pts;
        if (mdatSize > 0) {
          mdatSize += offset;
          try {
            mdat = new Uint8Array(mdatSize);
          } catch (err) {
            this.observer.trigger(Event.ERROR, { type: ErrorTypes.MUX_ERROR, details: ErrorDetails.REMUX_ALLOC_ERROR, fatal: false, bytes: mdatSize, reason: `fail allocating audio mdat ${mdatSize}` });
            return;
          }
          if (!rawMPEG) {
            const view = new DataView(mdat.buffer);
            view.setUint32(0, mdatSize);
            mdat.set(MP4.types.mdat, 4);
          }
        } else {
          // no audio samples
          return;
        }
        for (let i = 0; i < numMissingFrames; i++) {
          fillFrame = AAC.getSilentFrame(track.manifestCodec || track.codec, track.channelCount);
          if (!fillFrame) {
            logger.log('Unable to get silent frame for given audio codec; duplicating this frame instead.');
            fillFrame = unit.subarray();
          }
          mdat.set(fillFrame, offset);
          offset += fillFrame.byteLength;
          mp4Sample = {
            size: fillFrame.byteLength,
            cts: 0,
            duration: 1024,
            flags: {
              isLeading: 0,
              isDependedOn: 0,
              hasRedundancy: 0,
              degradPrio: 0,
              dependsOn: 1
            }
          };
          outputSamples.push(mp4Sample);
        }
      }
      mdat.set(unit, offset);
      let unitLen = unit.byteLength;
      offset += unitLen;
      // console.log('PTS/DTS/initDTS/normPTS/normDTS/relative PTS : ${audioSample.pts}/${audioSample.dts}/${initDTS}/${ptsnorm}/${dtsnorm}/${(audioSample.pts/4294967296).toFixed(3)}');
      mp4Sample = {
        size: unitLen,
        cts: 0,
        duration: 0,
        flags: {
          isLeading: 0,
          isDependedOn: 0,
          hasRedundancy: 0,
          degradPrio: 0,
          dependsOn: 1
        }
      };
      outputSamples.push(mp4Sample);
      lastPTS = pts;
    }
    let lastSampleDuration = 0;
    nbSamples = outputSamples.length;
    // set last sample duration as being identical to previous sample
    if (nbSamples >= 2) {
      lastSampleDuration = outputSamples[nbSamples - 2].duration;
      mp4Sample.duration = lastSampleDuration;
    }
    if (nbSamples) {
      // next audio sample PTS should be equal to last sample PTS + duration
      this.nextAudioPts = nextAudioPts = lastPTS + scaleFactor * lastSampleDuration;
      // logger.log('Audio/PTS/PTSend:' + audioSample.pts.toFixed(0) + '/' + this.nextAacDts.toFixed(0));
      track.samples = outputSamples;
      if (rawMPEG) {
        moof = new Uint8Array();
      } else {
        moof = MP4.moof(track.sequenceNumber++, firstPTS / scaleFactor, track);
      }

      track.samples = [];
      const start = firstPTS / inputTimeScale;
      const end = nextAudioPts / inputTimeScale;
      const audioData = {
        data1: moof,
        data2: mdat,
        startPTS: start,
        endPTS: end,
        startDTS: start,
        endDTS: end,
        type: 'audio',
        hasAudio: true,
        hasVideo: false,
        nb: nbSamples
      };
      this.observer.trigger(Event.FRAG_PARSING_DATA, audioData);
      return audioData;
    }
    return null;
  }

  remuxEmptyAudio (track, timeOffset, contiguous, videoData) {
    let inputTimeScale = track.inputTimeScale;
    let mp4timeScale = track.samplerate ? track.samplerate : inputTimeScale;
    let scaleFactor = inputTimeScale / mp4timeScale;
    let nextAudioPts = this.nextAudioPts;

    // sync with video's timestamp
    let startDTS = (nextAudioPts !== undefined ? nextAudioPts : videoData.startDTS * inputTimeScale) + this._initDTS;
    let endDTS = videoData.endDTS * inputTimeScale + this._initDTS;
    // one sample's duration value
    let sampleDuration = 1024;
    let frameDuration = scaleFactor * sampleDuration;

    // samples count of this segment's duration
    let nbSamples = Math.ceil((endDTS - startDTS) / frameDuration);

    // silent frame
    let silentFrame = AAC.getSilentFrame(track.manifestCodec || track.codec, track.channelCount);

    logger.warn('remux empty Audio');
    // Can't remux if we can't generate a silent frame...
    if (!silentFrame) {
      logger.trace('Unable to remuxEmptyAudio since we were unable to get a silent frame for given audio codec!');
      return;
    }

    let samples = [];
    for (let i = 0; i < nbSamples; i++) {
      let stamp = startDTS + i * frameDuration;
      samples.push({ unit: silentFrame, pts: stamp, dts: stamp });
    }
    track.samples = samples;

    this.remuxAudio(track, timeOffset, contiguous);
  }

  remuxID3 (track) {
    let length = track.samples.length, sample;
    const inputTimeScale = track.inputTimeScale;
    const initPTS = this._initPTS;
    const initDTS = this._initDTS;
    // consume samples
    if (length) {
      for (let index = 0; index < length; index++) {
        sample = track.samples[index];
        // setting id3 pts, dts to relative time
        // using this._initPTS and this._initDTS to calculate relative time
        sample.pts = ((sample.pts - initPTS) / inputTimeScale);
        sample.dts = ((sample.dts - initDTS) / inputTimeScale);
      }
      this.observer.trigger(Event.FRAG_PARSING_METADATA, {
        samples: track.samples
      });
    }

    track.samples = [];
  }

  remuxText (track) {
    track.samples.sort(function (a, b) {
      return (a.pts - b.pts);
    });

    let length = track.samples.length, sample;
    const inputTimeScale = track.inputTimeScale;
    const initPTS = this._initPTS;
    // consume samples
    if (length) {
      for (let index = 0; index < length; index++) {
        sample = track.samples[index];
        // setting text pts, dts to relative time
        // using this._initPTS and this._initDTS to calculate relative time
        sample.pts = ((sample.pts - initPTS) / inputTimeScale);
      }
      this.observer.trigger(Event.FRAG_PARSING_USERDATA, {
        samples: track.samples
      });
    }

    track.samples = [];
  }

  _PTSNormalize (value, reference) {
    let offset;
    if (reference === undefined) {
      return value;
    }

    if (reference < value) {
      // - 2^33
      offset = -8589934592;
    } else {
      // + 2^33
      offset = 8589934592;
    }
    /* PTS is 33bit (from 0 to 2^33 -1)
      if diff between value and reference is bigger than half of the amplitude (2^32) then it means that
      PTS looping occured. fill the gap */
    while (Math.abs(value - reference) > 4294967296) {
      value += offset;
    }

    return value;
  }
}

export default MP4Remuxer;<|MERGE_RESOLUTION|>--- conflicted
+++ resolved
@@ -253,11 +253,7 @@
     firstPTS = Math.max(sample.pts, 0);
 
     // check timestamp continuity accross consecutive fragments (this is to remove inter-fragment gap/hole)
-<<<<<<< HEAD
-    let delta = Math.round((firstDTS - nextAvcDts) / 90);
-=======
     let delta = firstDTS - nextAvcDts;
->>>>>>> 85f5cc9b
     // if fragment are contiguous, detect hole/overlapping between fragments
     if (contiguous) {
       if (delta) {
@@ -439,16 +435,6 @@
     const initPTS = this._initPTS;
     const rawMPEG = !track.isAAC && this.typeSupported.mpeg;
 
-<<<<<<< HEAD
-    let offset,
-      mp4Sample,
-      fillFrame,
-      mdat, moof,
-      firstPTS, lastPTS,
-      inputSamples = track.samples,
-      outputSamples = [],
-      nextAudioPts = this.nextAudioPts;
-=======
     let mp4Sample;
     let fillFrame;
     let mdat;
@@ -459,7 +445,6 @@
     let inputSamples = track.samples;
     let outputSamples = [];
     let nextAudioPts = this.nextAudioPts;
->>>>>>> 85f5cc9b
 
     // for audio samples, also consider consecutive fragments as being contiguous (even if a level switch occurs),
     // for sake of clarity:
