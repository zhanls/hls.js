/**
 * fMP4 remuxer
*/


import AAC from '../helper/aac';
import Event from '../events';
import {logger} from '../utils/logger';
import MP4 from '../remux/mp4-generator';
import {ErrorTypes, ErrorDetails} from '../errors';

class MP4Remuxer {
  constructor(observer, id, config, typeSupported) {
    this.observer = observer;
    this.id = id;
    this.config = config;
    this.typeSupported = typeSupported;
    this.ISGenerated = false;
    this.PES2MP4SCALEFACTOR = 4;
    this.PES_TIMESCALE = 90000;
    this.MP4_TIMESCALE = this.PES_TIMESCALE / this.PES2MP4SCALEFACTOR;
  }

  get passthrough() {
    return false;
  }

  destroy() {
  }

  insertDiscontinuity() {
    this._initPTS = this._initDTS = undefined;
  }

  switchLevel() {
    this.ISGenerated = false;
  }

  remux(level,sn,audioTrack,videoTrack,id3Track,textTrack,timeOffset, contiguous,accurateTimeOffset) {
    this.level = level;
    this.sn = sn;
    // generate Init Segment if needed
    if (!this.ISGenerated) {
      this.generateIS(audioTrack,videoTrack,timeOffset);
    }

    if (this.ISGenerated) {
      // Purposefully remuxing audio before video, so that remuxVideo can use nextAudioPts, which is
      // calculated in remuxAudio.
      //logger.log('nb AAC samples:' + audioTrack.samples.length);
      if (audioTrack.samples.length) {
        let audioData = this.remuxAudio(audioTrack,timeOffset,contiguous,accurateTimeOffset);
        //logger.log('nb AVC samples:' + videoTrack.samples.length);
        if (videoTrack.samples.length) {
          let audioTrackLength;
          if (audioData) {
            audioTrackLength = audioData.endPTS - audioData.startPTS;
          }
          this.remuxVideo(videoTrack,timeOffset,contiguous,audioTrackLength);
        }
      } else {
        let videoData;
        //logger.log('nb AVC samples:' + videoTrack.samples.length);
        if (videoTrack.samples.length) {
          videoData = this.remuxVideo(videoTrack,timeOffset,contiguous);
        }
        if (videoData && audioTrack.codec) {
          this.remuxEmptyAudio(audioTrack, timeOffset, contiguous, videoData);
        }
      }
    }
    //logger.log('nb ID3 samples:' + audioTrack.samples.length);
    if (id3Track.samples.length) {
      this.remuxID3(id3Track,timeOffset);
    }
    //logger.log('nb ID3 samples:' + audioTrack.samples.length);
    if (textTrack.samples.length) {
      this.remuxText(textTrack,timeOffset);
    }
    //notify end of parsing
    this.observer.trigger(Event.FRAG_PARSED, { id : this.id , level : this.level, sn : this.sn});
  }

  generateIS(audioTrack,videoTrack,timeOffset) {
    var observer = this.observer,
        audioSamples = audioTrack.samples,
        videoSamples = videoTrack.samples,
        pesTimeScale = this.PES_TIMESCALE,
        typeSupported = this.typeSupported,
        container = 'audio/mp4',
        tracks = {},
        data = { id : this.id, level : this.level, sn : this.sn, tracks : tracks, unique : false },
        computePTSDTS = (this._initPTS === undefined),
        initPTS, initDTS;

    if (computePTSDTS) {
      initPTS = initDTS = Infinity;
    }
    if (audioTrack.config && audioSamples.length) {
      audioTrack.timescale = audioTrack.audiosamplerate;
      // MP4 duration (track duration in seconds multiplied by timescale) is coded on 32 bits
      // we know that each AAC sample contains 1024 frames....
      // in order to avoid overflowing the 32 bit counter for large duration, we use smaller timescale (timescale/gcd)
      // we just need to ensure that AAC sample duration will still be an integer (will be 1024/gcd)
      if (audioTrack.timescale * audioTrack.duration > Math.pow(2, 32)) {
        let greatestCommonDivisor = function(a, b) {
            if ( ! b) {
                return a;
            }
            return greatestCommonDivisor(b, a % b);
        };
        audioTrack.timescale = audioTrack.audiosamplerate / greatestCommonDivisor(audioTrack.audiosamplerate,(audioTrack.isAAC ? 1024 : 1152));
      }
      logger.log ('audio mp4 timescale :'+ audioTrack.timescale);
      if (!audioTrack.isAAC) {
        if (typeSupported.mpeg) { // Chrome and Safari
          container = 'audio/mpeg';
          audioTrack.codec = '';
        } else if (typeSupported.mp3) { // Firefox
          audioTrack.codec = 'mp3';
        }
      }
      tracks.audio = {
        container : container,
        codec :  audioTrack.codec,
        initSegment : !audioTrack.isAAC && typeSupported.mpeg ? new Uint8Array() : MP4.initSegment([audioTrack]),
        metadata : {
          channelCount : audioTrack.channelCount
        }
      };
      if (computePTSDTS) {
        // remember first PTS of this demuxing context. for audio, PTS = DTS
        initPTS = initDTS = audioSamples[0].pts - pesTimeScale * timeOffset;
      }
    }

    if (videoTrack.sps && videoTrack.pps && videoSamples.length) {
      videoTrack.timescale = this.MP4_TIMESCALE;
      tracks.video = {
        container : 'video/mp4',
        codec :  videoTrack.codec,
        initSegment : MP4.initSegment([videoTrack]),
        metadata : {
          width : videoTrack.width,
          height : videoTrack.height
        }
      };
      if (computePTSDTS) {
        initPTS = Math.min(initPTS,videoSamples[0].pts - pesTimeScale * timeOffset);
        initDTS = Math.min(initDTS,videoSamples[0].dts - pesTimeScale * timeOffset);
      }
    }

    if(Object.keys(tracks).length) {
      observer.trigger(Event.FRAG_PARSING_INIT_SEGMENT,data);
      this.ISGenerated = true;
      if (computePTSDTS) {
        this._initPTS = initPTS;
        this._initDTS = initDTS;
      }
    } else {
      observer.trigger(Event.ERROR, {type : ErrorTypes.MEDIA_ERROR, id : this.id, details: ErrorDetails.FRAG_PARSING_ERROR, fatal: false, reason: 'no audio/video samples found'});
    }
  }

  remuxVideo(track, timeOffset, contiguous, audioTrackLength) {
    var offset = 8,
        pesTimeScale = this.PES_TIMESCALE,
        pes2mp4ScaleFactor = this.PES2MP4SCALEFACTOR,
        mp4SampleDuration,
        mdat, moof,
        firstPTS, firstDTS,
        nextDTS,
        lastPTS, lastDTS,
        inputSamples = track.samples,
        outputSamples = [],
        ptsNormalize = this._PTSNormalize,
        initDTS = this._initDTS;

  // for (let i = 0; i < track.samples.length; i++) {
  //   let avcSample = track.samples[i];
  //   let units = avcSample.units.units;
  //   let unitsString = '';
  //   for (let j = 0; j < units.length ; j++) {
  //     unitsString += units[j].type + ',';
  //     if (units[j].data.length < 500) {
  //       unitsString += Hex.hexDump(units[j].data);
  //     }
  //   }
  //   logger.log(avcSample.pts + '/' + avcSample.dts + ',' + unitsString + avcSample.units.length);
  // }

    // sort video samples by DTS order
    inputSamples.sort(function(a, b) {
      return (a.dts-b.dts);
    });

    // handle broken streams with PTS < DTS, tolerance up 200ms (18000 in 90kHz timescale)
    let PTSDTSshift = inputSamples.reduce( (prev, curr) => Math.max(Math.min(prev,curr.pts-curr.dts),-18000),0);
    if (PTSDTSshift < 0) {
      logger.warn(`PTS < DTS detected in video samples, shifting DTS by ${Math.round(PTSDTSshift/90)} ms to overcome this issue`);
      for (let i = 0; i < inputSamples.length; i++) {
        inputSamples[i].dts += PTSDTSshift;
      }
    }

  // PTS is coded on 33bits, and can loop from -2^32 to 2^32
  // ptsNormalize will make PTS/DTS value monotonic, we use last known DTS value as reference value
   let nextAvcDts;
   // contiguous fragments are consecutive fragments from same quality level (same level, new SN = old SN + 1)
    if (contiguous) {
      // if parsed fragment is contiguous with last one, let's use last DTS value as reference
      nextAvcDts = this.nextAvcDts;
    } else {
      // if not contiguous, let's use target timeOffset
      nextAvcDts = timeOffset*pesTimeScale;
    }

    // compute first DTS and last DTS, normalize them against reference value
    let sample = inputSamples[0];
    firstDTS =  Math.max(ptsNormalize(sample.dts - initDTS,nextAvcDts),0);
    firstPTS =  Math.max(ptsNormalize(sample.pts - initDTS,nextAvcDts),0);

    // check timestamp continuity accross consecutive fragments (this is to remove inter-fragment gap/hole)
    let delta = Math.round((firstDTS - nextAvcDts) / 90);
    // if fragment are contiguous, detect hole/overlapping between fragments
    if (contiguous) {
      if (delta) {
        if (delta > 1) {
          logger.log(`AVC:${delta} ms hole between fragments detected,filling it`);
        } else if (delta < -1) {
          logger.log(`AVC:${(-delta)} ms overlapping between fragments detected`);
        }
        // remove hole/gap : set DTS to next expected DTS
        firstDTS = nextAvcDts;
        inputSamples[0].dts = firstDTS + initDTS;
        // offset PTS as well, ensure that PTS is smaller or equal than new DTS
        firstPTS = Math.max(firstPTS - delta, nextAvcDts);
        inputSamples[0].pts = firstPTS + initDTS;
        logger.log(`Video/PTS/DTS adjusted: ${Math.round(firstPTS/90)}/${Math.round(firstDTS/90)},delta:${delta} ms`);
      }
    }
    nextDTS = firstDTS;

    // compute lastPTS/lastDTS
    sample = inputSamples[inputSamples.length-1];
    lastDTS = Math.max(ptsNormalize(sample.dts - initDTS,nextAvcDts) ,0);
    lastPTS = Math.max(ptsNormalize(sample.pts - initDTS,nextAvcDts) ,0);
    lastPTS = Math.max(lastPTS, lastDTS);

    let vendor = navigator.vendor, userAgent = navigator.userAgent,
        isSafari = vendor && vendor.indexOf('Apple') > -1 && userAgent && !userAgent.match('CriOS');

      // on Safari let's signal the same sample duration for all samples
      // sample duration (as expected by trun MP4 boxes), should be the delta between sample DTS
      // set this constant duration as being the avg delta between consecutive DTS.
    if (isSafari) {
      mp4SampleDuration = Math.round((lastDTS-firstDTS)/(pes2mp4ScaleFactor*(inputSamples.length-1)));
    }

    // normalize all PTS/DTS now ...
    for (let i = 0; i < inputSamples.length; i++) {
      let sample = inputSamples[i];
      if (isSafari) {
        // sample DTS is computed using a constant decoding offset (mp4SampleDuration) between samples
        sample.dts = firstDTS + i*pes2mp4ScaleFactor*mp4SampleDuration;
      } else {
        // ensure sample monotonic DTS
        sample.dts = Math.max(ptsNormalize(sample.dts - initDTS, nextAvcDts),firstDTS);
        // ensure dts is a multiple of scale factor to avoid rounding issues
        sample.dts = Math.round(sample.dts/pes2mp4ScaleFactor)*pes2mp4ScaleFactor;
      }
      // we normalize PTS against nextAvcDts, we also substract initDTS (some streams don't start @ PTS O)
      // and we ensure that computed value is greater or equal than sample DTS
      sample.pts = Math.max(ptsNormalize(sample.pts - initDTS,nextAvcDts) , sample.dts);
      // ensure pts is a multiple of scale factor to avoid rounding issues
      sample.pts = Math.round(sample.pts/pes2mp4ScaleFactor)*pes2mp4ScaleFactor;
    }

    /* concatenate the video data and construct the mdat in place
      (need 8 more bytes to fill length and mpdat type) */
    mdat = new Uint8Array(track.len + (4 * track.nbNalu) + 8);
    let view = new DataView(mdat.buffer);
    view.setUint32(0, mdat.byteLength);
    mdat.set(MP4.types.mdat, 4);

    for (let i = 0; i < inputSamples.length; i++) {
      let avcSample = inputSamples[i],
          mp4SampleLength = 0,
          compositionTimeOffset;
      // convert NALU bitstream to MP4 format (prepend NALU with size field)
      while (avcSample.units.units.length) {
        let unit = avcSample.units.units.shift();
        view.setUint32(offset, unit.data.byteLength);
        offset += 4;
        mdat.set(unit.data, offset);
        offset += unit.data.byteLength;
        mp4SampleLength += 4 + unit.data.byteLength;
      }

      if(!isSafari) {
        // expected sample duration is the Decoding Timestamp diff of consecutive samples
        if (i < inputSamples.length - 1) {
          mp4SampleDuration = inputSamples[i+1].dts - avcSample.dts;
        } else {
          let config = this.config,
              lastFrameDuration = avcSample.dts - inputSamples[i > 0 ? i-1 : i].dts;
          if (config.stretchShortVideoTrack) {
            // In some cases, a segment's audio track duration may exceed the video track duration.
            // Since we've already remuxed audio, and we know how long the audio track is, we look to
            // see if the delta to the next segment is longer than the minimum of maxBufferHole and
            // maxSeekHole. If so, playback would potentially get stuck, so we artificially inflate
            // the duration of the last frame to minimize any potential gap between segments.
            let maxBufferHole = config.maxBufferHole,
                maxSeekHole = config.maxSeekHole,
                gapTolerance = Math.floor(Math.min(maxBufferHole, maxSeekHole) * pesTimeScale),
                deltaToFrameEnd = (audioTrackLength ? firstPTS + audioTrackLength * pesTimeScale : this.nextAudioPts) - avcSample.pts;
            if (deltaToFrameEnd > gapTolerance) {
              // We subtract lastFrameDuration from deltaToFrameEnd to try to prevent any video
              // frame overlap. maxBufferHole/maxSeekHole should be >> lastFrameDuration anyway.
              mp4SampleDuration = deltaToFrameEnd - lastFrameDuration;
              if (mp4SampleDuration < 0) {
                mp4SampleDuration = lastFrameDuration;
              }
              logger.log(`It is approximately ${deltaToFrameEnd/90} ms to the next segment; using duration ${mp4SampleDuration/90} ms for the last video frame.`);
            } else {
              mp4SampleDuration = lastFrameDuration;
            }
          } else {
            mp4SampleDuration = lastFrameDuration;
          }
        }
        mp4SampleDuration /= pes2mp4ScaleFactor;
        compositionTimeOffset = Math.round((avcSample.pts - avcSample.dts) / pes2mp4ScaleFactor);
      } else {
        compositionTimeOffset = Math.max(0,mp4SampleDuration*Math.round((avcSample.pts - avcSample.dts)/(pes2mp4ScaleFactor*mp4SampleDuration)));
      }


      //console.log('PTS/DTS/initDTS/normPTS/normDTS/relative PTS : ${avcSample.pts}/${avcSample.dts}/${initDTS}/${ptsnorm}/${dtsnorm}/${(avcSample.pts/4294967296).toFixed(3)}');
      outputSamples.push({
        size: mp4SampleLength,
         // constant duration
        duration: mp4SampleDuration,
        cts: compositionTimeOffset,
        flags: {
          isLeading: 0,
          isDependedOn: 0,
          hasRedundancy: 0,
          degradPrio: 0,
          dependsOn : avcSample.key ? 2 : 1,
          isNonSync : avcSample.key ? 0 : 1
        }
      });
    }
    // next AVC sample DTS should be equal to last sample DTS + last sample duration (in PES timescale)
    this.nextAvcDts = lastDTS + mp4SampleDuration*pes2mp4ScaleFactor;
    let dropped = track.dropped;
    track.len = 0;
    track.nbNalu = 0;
    track.dropped = 0;
    if(outputSamples.length && navigator.userAgent.toLowerCase().indexOf('chrome') > -1) {
      let flags = outputSamples[0].flags;
    // chrome workaround, mark first sample as being a Random Access Point to avoid sourcebuffer append issue
    // https://code.google.com/p/chromium/issues/detail?id=229412
      flags.dependsOn = 2;
      flags.isNonSync = 0;
    }
    track.samples = outputSamples;
    moof = MP4.moof(track.sequenceNumber++, firstDTS / pes2mp4ScaleFactor, track);
    track.samples = [];

    let data = {
      id : this.id,
      level : this.level,
      sn : this.sn,
      data1: moof,
      data2: mdat,
      startPTS: firstPTS / pesTimeScale,
      endPTS: (lastPTS + pes2mp4ScaleFactor * mp4SampleDuration) / pesTimeScale,
      startDTS: firstDTS / pesTimeScale,
      endDTS: this.nextAvcDts / pesTimeScale,
      type: 'video',
      nb: outputSamples.length,
      dropped : dropped
    };
    this.observer.trigger(Event.FRAG_PARSING_DATA, data);
    return data;
  }

  remuxAudio(track, timeOffset, contiguous,accurateTimeOffset) {
    const pesTimeScale = this.PES_TIMESCALE,
          mp4timeScale = track.timescale,
          pes2mp4ScaleFactor = pesTimeScale/mp4timeScale,
          expectedSampleDuration = track.timescale * (track.isAAC ? 1024 : 1152) / track.audiosamplerate,
          pesFrameDuration = expectedSampleDuration * pes2mp4ScaleFactor,
<<<<<<< HEAD
          rawMPEG = !track.isAAC && this.typeSupported.mpeg;

=======
          ptsNormalize = this._PTSNormalize,
          initDTS = this._initDTS;
>>>>>>> 36100beb
    var view,
        offset = rawMPEG ? 0 : 8,
        audioSample, mp4Sample,
        unit,
        mdat, moof,
        firstPTS, firstDTS, lastDTS,
        pts, dts, ptsnorm, dtsnorm,
        samples = [],
        samples0 = [],
        fillFrame, newStamp,
        nextAudioPts;

    track.samples.sort(function(a, b) {
      return (a.pts-b.pts);
    });
    samples0 = track.samples;

    // for audio samples, also consider consecutive fragments as being contiguous (even if a level switch occurs),
    // for sake of clarity:
    // consecutive fragments are frags with
    //  - less than 100ms gaps between new time offset and next expected PTS OR
    //  - less than 20 audio frames distance
    // contiguous fragments are consecutive fragments from same quality level (same level, new SN = old SN + 1)
    // this helps ensuring audio continuity
    // and this also avoids audio glitches/cut when switching quality, or reporting wrong duration on first audio frame

<<<<<<< HEAD
    nextAudioPts = this.nextAudioPts;
    contiguous |= (samples0.length && nextAudioPts &&
                   (Math.abs(timeOffset-nextAudioPts/pesTimeScale) < 0.1 ||
                    Math.abs((samples0[0].pts-nextAudioPts-this._initDTS)) < 20*pesFrameDuration)
=======
    nextAacPts = this.nextAacPts;
    contiguous |= (samples0.length && nextAacPts &&
                   (Math.abs(timeOffset-nextAacPts/pesTimeScale) < 0.1 ||
                    Math.abs((samples0[0].pts-nextAacPts-initDTS)) < 20*pesFrameDuration)
>>>>>>> 36100beb
                    );

    if (!contiguous) {
      // if fragments are not contiguous, let's use timeOffset to compute next Audio PTS
      nextAudioPts = timeOffset*pesTimeScale;
    }
    // If the audio track is missing samples, the frames seem to get "left-shifted" within the
    // resulting mp4 segment, causing sync issues and leaving gaps at the end of the audio segment.
    // In an effort to prevent this from happening, we inject frames here where there are gaps.
    // When possible, we inject a silent frame; when that's not possible, we duplicate the last
    // frame.

    // only inject/drop audio frames in case time offset is accurate
    if (accurateTimeOffset && track.isAAC) {
      for (let i = 0, nextPtsNorm = nextAudioPts; i < samples0.length; ) {
        // First, let's see how far off this frame is from where we expect it to be
        var sample = samples0[i],
<<<<<<< HEAD
            ptsNorm = this._PTSNormalize(sample.pts - this._initDTS, nextAudioPts),
=======
            ptsNorm = ptsNormalize(sample.pts - initDTS, nextAacPts),
>>>>>>> 36100beb
            delta = ptsNorm - nextPtsNorm;

        // If we're overlapping by more than a duration, drop this sample
        if (delta <= -pesFrameDuration) {
          logger.warn(`Dropping 1 audio frame @ ${Math.round(nextPtsNorm/90)/1000}s due to ${Math.round(Math.abs(delta / 90))} ms overlap.`);
          samples0.splice(i, 1);
          track.len -= sample.unit.length;
          // Don't touch nextPtsNorm or i
        }
        // Otherwise, if we're more than a frame away from where we should be, insert missing frames
        else if (delta >= pesFrameDuration) {
          var missing = Math.round(delta / pesFrameDuration);
          logger.warn(`Injecting ${missing} audio frame @ ${Math.round(nextPtsNorm/90)/1000}s due to ${Math.round(delta / 90)} ms gap.`);
          for (var j = 0; j < missing; j++) {
            newStamp = nextPtsNorm + initDTS;
            newStamp = Math.max(newStamp, initDTS);
            fillFrame = AAC.getSilentFrame(track.channelCount);
            if (!fillFrame) {
              logger.log('Unable to get silent frame for given audio codec; duplicating last frame instead.');
              fillFrame = sample.unit.subarray();
            }
            samples0.splice(i, 0, {unit: fillFrame, pts: newStamp, dts: newStamp});
            track.len += fillFrame.length;
            nextPtsNorm += pesFrameDuration;
            i += 1;
          }

          // Adjust sample to next expected pts
          sample.pts = sample.dts = nextPtsNorm + initDTS;
          nextPtsNorm += pesFrameDuration;
          i += 1;
        }
        // Otherwise, we're within half a frame duration, so just adjust pts
        else {
          if (Math.abs(delta) > (0.1 * pesFrameDuration)) {
            //logger.log(`Invalid frame delta ${Math.round(ptsNorm - nextPtsNorm + pesFrameDuration)} at PTS ${Math.round(ptsNorm / 90)} (should be ${Math.round(pesFrameDuration)}).`);
          }
          nextPtsNorm += pesFrameDuration;
          if (i === 0) {
<<<<<<< HEAD
            sample.pts = sample.dts = this._initDTS + nextAudioPts;
=======
            sample.pts = sample.dts = initDTS + nextAacPts;
>>>>>>> 36100beb
          } else {
            sample.pts = sample.dts = samples0[i - 1].pts + pesFrameDuration;
          }
          i += 1;
        }
      }
    }


    while (samples0.length) {
<<<<<<< HEAD
      audioSample = samples0.shift();
      unit = audioSample.unit;
      pts = audioSample.pts - this._initDTS;
      dts = audioSample.dts - this._initDTS;
=======
      aacSample = samples0.shift();
      unit = aacSample.unit;
      pts = aacSample.pts - initDTS;
      dts = aacSample.dts - initDTS;
>>>>>>> 36100beb
      //logger.log(`Audio/PTS:${Math.round(pts/90)}`);
      // if not first sample
      if (lastDTS !== undefined) {
        ptsnorm = ptsNormalize(pts, lastDTS);
        dtsnorm = ptsNormalize(dts, lastDTS);
        mp4Sample.duration = Math.round((dtsnorm - lastDTS) / pes2mp4ScaleFactor);
      } else {
<<<<<<< HEAD
        ptsnorm = this._PTSNormalize(pts, nextAudioPts);
        dtsnorm = this._PTSNormalize(dts, nextAudioPts);
        let delta = Math.round(1000 * (ptsnorm - nextAudioPts) / pesTimeScale),
=======
        ptsnorm = ptsNormalize(pts, nextAacPts);
        dtsnorm = ptsNormalize(dts, nextAacPts);
        let delta = Math.round(1000 * (ptsnorm - nextAacPts) / pesTimeScale),
>>>>>>> 36100beb
            numMissingFrames = 0;
        // if fragment are contiguous, detect hole/overlapping between fragments
        // contiguous fragments are consecutive fragments from same quality level (same level, new SN = old SN + 1)
        if (contiguous && track.isAAC) {
          // log delta
          if (delta) {
            if (delta > 0) {
              numMissingFrames = Math.round((ptsnorm - nextAudioPts) / pesFrameDuration);
              logger.log(`${delta} ms hole between AAC samples detected,filling it`);
              if (numMissingFrames > 0) {
                fillFrame = AAC.getSilentFrame(track.channelCount);
                if (!fillFrame) {
                  fillFrame = unit.subarray();
                }
                track.len += numMissingFrames * fillFrame.length;
              }
              // if we have frame overlap, overlapping for more than half a frame duraion
            } else if (delta < -12) {
              // drop overlapping audio frames... browser will deal with it
              logger.log(`${(-delta)} ms overlapping between AAC samples detected, drop frame`);
              track.len -= unit.byteLength;
              continue;
            }
            // set PTS/DTS to expected PTS/DTS
            ptsnorm = dtsnorm = nextAudioPts;
          }
        }
        // remember first PTS of our audioSamples, ensure value is positive
        firstPTS = Math.max(0, ptsnorm);
        firstDTS = Math.max(0, dtsnorm);
        if(track.len > 0) {
          /* concatenate the audio data and construct the mdat in place
            (need 8 more bytes to fill length and mdat type) */
          if (rawMPEG) {
            mdat = new Uint8Array(track.len);
          } else {
            mdat = new Uint8Array(track.len + 8);
            view = new DataView(mdat.buffer);
            view.setUint32(0, mdat.byteLength);
            mdat.set(MP4.types.mdat, 4);
          }
        } else {
          // no audio samples
          return;
        }
        for (let i = 0; i < numMissingFrames; i++) {
          newStamp = ptsnorm - (numMissingFrames - i) * pesFrameDuration;
          fillFrame = AAC.getSilentFrame(track.channelCount);
          if (!fillFrame) {
            logger.log('Unable to get silent frame for given audio codec; duplicating this frame instead.');
            fillFrame = unit.subarray();
          }
          mdat.set(fillFrame, offset);
          offset += fillFrame.byteLength;
          mp4Sample = {
            size: fillFrame.byteLength,
            cts: 0,
            duration: 1024,
            flags: {
              isLeading: 0,
              isDependedOn: 0,
              hasRedundancy: 0,
              degradPrio: 0,
              dependsOn: 1,
            }
          };
          samples.push(mp4Sample);
        }
      }
      mdat.set(unit, offset);
      offset += unit.byteLength;
<<<<<<< HEAD
      //console.log('PTS/DTS/initDTS/normPTS/normDTS/relative PTS : ${audioSample.pts}/${audioSample.dts}/${this._initDTS}/${ptsnorm}/${dtsnorm}/${(audioSample.pts/4294967296).toFixed(3)}');
=======
      //console.log('PTS/DTS/initDTS/normPTS/normDTS/relative PTS : ${aacSample.pts}/${aacSample.dts}/${initDTS}/${ptsnorm}/${dtsnorm}/${(aacSample.pts/4294967296).toFixed(3)}');
>>>>>>> 36100beb
      mp4Sample = {
        size: unit.byteLength,
        cts: 0,
        duration: 0,
        flags: {
          isLeading: 0,
          isDependedOn: 0,
          hasRedundancy: 0,
          degradPrio: 0,
          dependsOn: 1,
        }
      };
      samples.push(mp4Sample);
      lastDTS = dtsnorm;
    }
    var lastSampleDuration = 0;
    var nbSamples = samples.length;
    //set last sample duration as being identical to previous sample
    if (nbSamples >= 2) {
      lastSampleDuration = samples[nbSamples - 2].duration;
      mp4Sample.duration = lastSampleDuration;
    }
    if (nbSamples) {
      // next audio sample PTS should be equal to last sample PTS + duration
      this.nextAudioPts = ptsnorm + pes2mp4ScaleFactor * lastSampleDuration;
      //logger.log('Audio/PTS/PTSend:' + audioSample.pts.toFixed(0) + '/' + this.nextAacDts.toFixed(0));
      track.len = 0;
      track.samples = samples;
      if (rawMPEG) {
        moof = new Uint8Array();
      } else {
        moof = MP4.moof(track.sequenceNumber++, firstDTS / pes2mp4ScaleFactor, track);
      }
      track.samples = [];
      let audioData = {
        id : this.id,
        level : this.level,
        sn : this.sn,
        data1: moof,
        data2: mdat,
        startPTS: firstPTS / pesTimeScale,
        endPTS: this.nextAudioPts / pesTimeScale,
        startDTS: firstDTS / pesTimeScale,
        endDTS: (dtsnorm + pes2mp4ScaleFactor * lastSampleDuration) / pesTimeScale,
        type: 'audio',
        nb: nbSamples
      };
      this.observer.trigger(Event.FRAG_PARSING_DATA, audioData);
      return audioData;
    }
    return null;
  }

  remuxEmptyAudio(track, timeOffset, contiguous, videoData) {
    let pesTimeScale = this.PES_TIMESCALE,
        mp4timeScale = track.timescale ? track.timescale : track.audiosamplerate,
        pes2mp4ScaleFactor = pesTimeScale/mp4timeScale,
        nextAudioPts = this.nextAudioPts,

        // sync with video's timestamp
        startDTS = (nextAudioPts !== undefined ? nextAudioPts : videoData.startDTS * pesTimeScale) + this._initDTS,
        endDTS = videoData.endDTS * pesTimeScale + this._initDTS,
        // one sample's duration value
        sampleDuration = 1024,
        frameDuration = pes2mp4ScaleFactor * sampleDuration,

        // samples count of this segment's duration
        nbSamples = Math.ceil((endDTS - startDTS) / frameDuration),

        // silent frame
        silentFrame = AAC.getSilentFrame(track.channelCount);

        logger.warn('remux empty Audio');
    // Can't remux if we can't generate a silent frame...
    if (!silentFrame) {
      logger.trace('Unable to remuxEmptyAudio since we were unable to get a silent frame for given audio codec!');
      return;
    }

    let samples = [];
    for(var i = 0; i < nbSamples; i++) {
      var stamp = startDTS + i * frameDuration;
      samples.push({unit: silentFrame, pts: stamp, dts: stamp});
      track.len += silentFrame.length;
    }
    track.samples = samples;

    this.remuxAudio(track, timeOffset, contiguous);
  }

  remuxID3(track,timeOffset) {
    var length = track.samples.length, sample;
    // consume samples
    if(length) {
      for(var index = 0; index < length; index++) {
        sample = track.samples[index];
        // setting id3 pts, dts to relative time
        // using this._initPTS and this._initDTS to calculate relative time
        sample.pts = ((sample.pts - this._initPTS) / this.PES_TIMESCALE);
        sample.dts = ((sample.dts - this._initDTS) / this.PES_TIMESCALE);
      }
      this.observer.trigger(Event.FRAG_PARSING_METADATA, {
        id : this.id,
        level : this.level,
        sn : this.sn,
        samples:track.samples
      });
    }

    track.samples = [];
    timeOffset = timeOffset;
  }

  remuxText(track,timeOffset) {
    track.samples.sort(function(a, b) {
      return (a.pts-b.pts);
    });

    var length = track.samples.length, sample;
    // consume samples
    if(length) {
      for(var index = 0; index < length; index++) {
        sample = track.samples[index];
        // setting text pts, dts to relative time
        // using this._initPTS and this._initDTS to calculate relative time
        sample.pts = ((sample.pts - this._initPTS) / this.PES_TIMESCALE);
      }
      this.observer.trigger(Event.FRAG_PARSING_USERDATA, {
        id : this.id,
        level : this.level,
        sn : this.sn,
        samples:track.samples
      });
    }

    track.samples = [];
    timeOffset = timeOffset;
  }

  _PTSNormalize(value, reference) {
    var offset;
    if (reference === undefined) {
      return value;
    }
    if (reference < value) {
      // - 2^33
      offset = -8589934592;
    } else {
      // + 2^33
      offset = 8589934592;
    }
    /* PTS is 33bit (from 0 to 2^33 -1)
      if diff between value and reference is bigger than half of the amplitude (2^32) then it means that
      PTS looping occured. fill the gap */
    while (Math.abs(value - reference) > 4294967296) {
        value += offset;
    }
    return value;
  }

}

export default MP4Remuxer;<|MERGE_RESOLUTION|>--- conflicted
+++ resolved
@@ -394,13 +394,10 @@
           pes2mp4ScaleFactor = pesTimeScale/mp4timeScale,
           expectedSampleDuration = track.timescale * (track.isAAC ? 1024 : 1152) / track.audiosamplerate,
           pesFrameDuration = expectedSampleDuration * pes2mp4ScaleFactor,
-<<<<<<< HEAD
+          ptsNormalize = this._PTSNormalize,
+          initDTS = this._initDTS,
           rawMPEG = !track.isAAC && this.typeSupported.mpeg;
 
-=======
-          ptsNormalize = this._PTSNormalize,
-          initDTS = this._initDTS;
->>>>>>> 36100beb
     var view,
         offset = rawMPEG ? 0 : 8,
         audioSample, mp4Sample,
@@ -427,17 +424,10 @@
     // this helps ensuring audio continuity
     // and this also avoids audio glitches/cut when switching quality, or reporting wrong duration on first audio frame
 
-<<<<<<< HEAD
     nextAudioPts = this.nextAudioPts;
     contiguous |= (samples0.length && nextAudioPts &&
                    (Math.abs(timeOffset-nextAudioPts/pesTimeScale) < 0.1 ||
                     Math.abs((samples0[0].pts-nextAudioPts-this._initDTS)) < 20*pesFrameDuration)
-=======
-    nextAacPts = this.nextAacPts;
-    contiguous |= (samples0.length && nextAacPts &&
-                   (Math.abs(timeOffset-nextAacPts/pesTimeScale) < 0.1 ||
-                    Math.abs((samples0[0].pts-nextAacPts-initDTS)) < 20*pesFrameDuration)
->>>>>>> 36100beb
                     );
 
     if (!contiguous) {
@@ -455,11 +445,7 @@
       for (let i = 0, nextPtsNorm = nextAudioPts; i < samples0.length; ) {
         // First, let's see how far off this frame is from where we expect it to be
         var sample = samples0[i],
-<<<<<<< HEAD
-            ptsNorm = this._PTSNormalize(sample.pts - this._initDTS, nextAudioPts),
-=======
-            ptsNorm = ptsNormalize(sample.pts - initDTS, nextAacPts),
->>>>>>> 36100beb
+            ptsNorm = ptsNormalize(sample.pts - initDTS, nextAudioPts),
             delta = ptsNorm - nextPtsNorm;
 
         // If we're overlapping by more than a duration, drop this sample
@@ -499,11 +485,7 @@
           }
           nextPtsNorm += pesFrameDuration;
           if (i === 0) {
-<<<<<<< HEAD
-            sample.pts = sample.dts = this._initDTS + nextAudioPts;
-=======
-            sample.pts = sample.dts = initDTS + nextAacPts;
->>>>>>> 36100beb
+            sample.pts = sample.dts = initDTS + nextAudioPts;
           } else {
             sample.pts = sample.dts = samples0[i - 1].pts + pesFrameDuration;
           }
@@ -514,17 +496,10 @@
 
 
     while (samples0.length) {
-<<<<<<< HEAD
       audioSample = samples0.shift();
       unit = audioSample.unit;
-      pts = audioSample.pts - this._initDTS;
-      dts = audioSample.dts - this._initDTS;
-=======
-      aacSample = samples0.shift();
-      unit = aacSample.unit;
-      pts = aacSample.pts - initDTS;
-      dts = aacSample.dts - initDTS;
->>>>>>> 36100beb
+      pts = audioSample.pts - initDTS;
+      dts = audioSample.dts - initDTS;
       //logger.log(`Audio/PTS:${Math.round(pts/90)}`);
       // if not first sample
       if (lastDTS !== undefined) {
@@ -532,15 +507,9 @@
         dtsnorm = ptsNormalize(dts, lastDTS);
         mp4Sample.duration = Math.round((dtsnorm - lastDTS) / pes2mp4ScaleFactor);
       } else {
-<<<<<<< HEAD
-        ptsnorm = this._PTSNormalize(pts, nextAudioPts);
-        dtsnorm = this._PTSNormalize(dts, nextAudioPts);
+        ptsnorm = ptsNormalize(pts, nextAudioPts);
+        dtsnorm = ptsNormalize(dts, nextAudioPts);
         let delta = Math.round(1000 * (ptsnorm - nextAudioPts) / pesTimeScale),
-=======
-        ptsnorm = ptsNormalize(pts, nextAacPts);
-        dtsnorm = ptsNormalize(dts, nextAacPts);
-        let delta = Math.round(1000 * (ptsnorm - nextAacPts) / pesTimeScale),
->>>>>>> 36100beb
             numMissingFrames = 0;
         // if fragment are contiguous, detect hole/overlapping between fragments
         // contiguous fragments are consecutive fragments from same quality level (same level, new SN = old SN + 1)
@@ -612,11 +581,7 @@
       }
       mdat.set(unit, offset);
       offset += unit.byteLength;
-<<<<<<< HEAD
-      //console.log('PTS/DTS/initDTS/normPTS/normDTS/relative PTS : ${audioSample.pts}/${audioSample.dts}/${this._initDTS}/${ptsnorm}/${dtsnorm}/${(audioSample.pts/4294967296).toFixed(3)}');
-=======
-      //console.log('PTS/DTS/initDTS/normPTS/normDTS/relative PTS : ${aacSample.pts}/${aacSample.dts}/${initDTS}/${ptsnorm}/${dtsnorm}/${(aacSample.pts/4294967296).toFixed(3)}');
->>>>>>> 36100beb
+      //console.log('PTS/DTS/initDTS/normPTS/normDTS/relative PTS : ${audioSample.pts}/${audioSample.dts}/${initDTS}/${ptsnorm}/${dtsnorm}/${(audioSample.pts/4294967296).toFixed(3)}');
       mp4Sample = {
         size: unit.byteLength,
         cts: 0,
