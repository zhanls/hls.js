--- conflicted
+++ resolved
@@ -32,7 +32,6 @@
     this.config = hls.config;
     this.currentTrackId = -1;
     this.decrypter = new Decrypter(hls, hls.config);
-<<<<<<< HEAD
     this.fragCurrent = null;
     this.fragmentTracker = fragmentTracker;
     this.fragPrevious = null;
@@ -41,9 +40,7 @@
     this.levels = [];
     this.tracksBuffered = [];
     this.fragmentLoader = new FragmentLoader(hls.config);
-=======
     // lastAVStart stores the time in seconds for the start time of a level load
->>>>>>> 08186018
     this.lastAVStart = 0;
     this._onMediaSeeking = this.onMediaSeeking.bind(this);
   }
