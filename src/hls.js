--- conflicted
+++ resolved
@@ -12,7 +12,6 @@
 import { FragmentTracker } from './controller/fragment-tracker';
 import StreamController from './controller/stream-controller';
 import LevelController from './controller/level-controller';
-import ID3TrackController from './controller/id3-track-controller';
 
 import { isSupported } from './is-supported';
 import { logger, enableLogs } from './utils/logger';
@@ -20,11 +19,8 @@
 
 import HlsEvents from './events';
 
-<<<<<<< HEAD
-=======
 import { Observer } from './observer';
 
->>>>>>> 4da2107c
 /**
  * @module Hls
  * @class
