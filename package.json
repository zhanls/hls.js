--- conflicted
+++ resolved
@@ -30,12 +30,7 @@
     "release:patch": "mversion p && npm run build:release",
     "release:minor": "mversion mi && npm run build:release",
     "release:major": "mversion ma && npm run build:release",
-<<<<<<< HEAD
-    "start": "npm run dev",
-    "test": "npm run test:unit",
-=======
     "test": "npm run test:unit && npm run test:func",
->>>>>>> 323156ce
     "test:unit": "karma start karma.conf.js",
     "test:unit:watch": "karma start karma.conf.js --auto-watch --no-single-run",
     "test:func": "cross-env BABEL_ENV=test mocha --compilers js:babel-register tests/functional/auto/setup.js --timeout 40000"
