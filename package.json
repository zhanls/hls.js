--- conflicted
+++ resolved
@@ -42,11 +42,7 @@
     "test:func": "mocha --require ts-node/register tests/functional/auto/setup.js --timeout 40000"
   },
   "dependencies": {
-    "events": "^3.0.0",
-<<<<<<< HEAD
-    "string.prototype.endswith": "^0.2.0",
-=======
->>>>>>> 998fb9bf
+    "events": "3.0.0",
     "url-toolkit": "^2.1.2"
   },
   "devDependencies": {
