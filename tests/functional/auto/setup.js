/* eslint-disable no-console */

const webdriver = require('selenium-webdriver');
const By = webdriver.By;
const until = webdriver.until;
// requiring this automatically adds the chromedriver binary to the PATH
// eslint-disable-next-line
const chromedriver = require('chromedriver');
const HttpServer = require('http-server');
const streams = require('../../test-streams');
const onTravis = !!process.env.TRAVIS;
const chai = require('chai');
const expect = chai.expect;

const browserConfig = {
  version: 'latest',
  name: 'chrome'
};

/**
 * @type {webdriver.ThenableWebDriver}
 */
let browser;
let stream;
// Setup browser config data from env vars
if (onTravis) {
  const UA = process.env.UA;
  if (!UA) {
    throw new Error('No test browser name.');
  }

  const OS = process.env.OS;
  if (!OS) {
    throw new Error('No test browser platform.');
  }

  const UA_VERSION = process.env.UA_VERSION;
  if (UA_VERSION) {
    browserConfig.version = UA_VERSION;
  }

  browserConfig.name = UA;
  browserConfig.platform = OS;
}

let browserDescription = browserConfig.name;

if (browserConfig.version) {
  browserDescription += ` (${browserConfig.version})`;
}

if (browserConfig.platform) {
  browserDescription += `, ${browserConfig.platform}`;
}

const hostname = onTravis ? 'localhost' : '127.0.0.1';

// Launch static server
HttpServer.createServer({
  showDir: false,
  autoIndex: false,
  root: './'
}).listen(8000, hostname);

const wait = ms => new Promise(resolve => self.setTimeout(resolve, ms));
const stringifyResult = (result) => JSON.stringify(result, Object.keys(result).filter(k => k !== 'logs'), 2);
async function retry (attempt, numAttempts = 5, interval = 2000) {
  try {
    return await attempt();
  } catch (e) {
    if (--numAttempts === 0) {
      // reject with the last error
      throw e;
    }
    await wait(interval);
    return retry(attempt, numAttempts, interval);
  }
}

async function testLoadedData (url, config) {
  const result = await browser.executeAsyncScript(function (url, config) {
    const callback = arguments[arguments.length - 1];
    self.startStream(url, config, callback);
    const video = self.video;
    video.onloadeddata = function () {
      callback({ code: 'loadeddata', logs: self.logString });
    };
  }, url, config);
  expect(result, stringifyResult(result)).to.have.property('code').which.equals('loadeddata');
}

async function testIdleBufferLength (url, config) {
  const result = await browser.executeAsyncScript(function (url, config) {
<<<<<<< HEAD
    const callback = arguments[arguments.length - 1];
    const autoplay = false;
    self.startStream(url, config, callback, autoplay);
    const video = self.video;
    const maxBufferLength = self.hls.config.maxBufferLength;
    video.onprogress = function () {
      const buffered = video.buffered;
      if (buffered.length) {
        const bufferEnd = buffered.end(buffered.length - 1);
        const duration = video.duration;
        console.log('[test] > progress: ' + bufferEnd.toFixed(2) + '/' + duration.toFixed(2) +
          ' buffered.length: ' + buffered.length);
        if (bufferEnd >= maxBufferLength || bufferEnd > duration - 1) {
          callback({ code: 'loadeddata', logs: self.logString });
=======
      const callback = arguments[arguments.length - 1];
      const autoplay = false;
      window.startStream(url, config, callback, autoplay);
      const video = window.video;
      const maxBufferLength = window.hls.config.maxBufferLength;
      video.onprogress = function () {
        const buffered = video.buffered;
        if (buffered.length) {
          const bufferEnd = buffered.end(buffered.length - 1);
          const duration = video.duration;
          console.log('[test] > progress: ' + bufferEnd.toFixed(2) + '/' + duration.toFixed(2) +
            ' buffered.length: ' + buffered.length);
          if (bufferEnd >= maxBufferLength || bufferEnd > duration - (config.avBufferOffset || 1)) {
            callback({ code: 'loadeddata', logs: window.logString });
          }
>>>>>>> 644ee9b3
        }
      }
    };
  }, url, config);
  expect(result, stringifyResult(result)).to.have.property('code').which.equals('loadeddata');
}

async function testSmoothSwitch (url, config) {
  const result = await browser.executeAsyncScript(function (url, config) {
    const callback = arguments[arguments.length - 1];
    self.startStream(url, config, callback);
    const video = self.video;
    self.hls.once(self.Hls.Events.FRAG_CHANGED, (event, data) => {
      self.switchToHighestLevel('next');
    });
    self.hls.on(self.Hls.Events.LEVEL_SWITCHED, (event, data) => {
      console.log(`[test] > level switched: ${data.level}`);
      const currentTime = video.currentTime;
      if (data.level === self.hls.levels.length - 1) {
        console.log(`[test] > switched on level: ${data.level}`);
        self.setTimeout(function () {
          const newCurrentTime = video.currentTime;
          console.log(
            `[test] > currentTime delta : ${newCurrentTime - currentTime}`
          );
          callback({
            currentTimeDelta: newCurrentTime - currentTime,
            logs: self.logString
          });
        }, 2000);
      }
    });
  }, url, config);
  expect(result, stringifyResult(result)).to.have.property('currentTimeDelta').which.is.gt(0);
}

async function testSeekOnLive (url, config) {
  const result = await browser.executeAsyncScript(function (url, config) {
    const callback = arguments[arguments.length - 1];
    self.startStream(url, config, callback);
    const video = self.video;
    video.onloadeddata = function () {
      self.setTimeout(function () {
        video.currentTime = video.duration - 5;
      }, 5000);
    };
    video.onseeked = function () {
      callback({ code: 'seeked', logs: self.logString });
    };
  }, url, config);
  expect(result, stringifyResult(result)).to.have.property('code').which.equals('seeked');
}

async function testSeekOnVOD (url, config) {
  const result = await browser.executeAsyncScript(function (url, config) {
    const callback = arguments[arguments.length - 1];
    self.startStream(url, config, callback);
    const video = self.video;
    video.onloadeddata = function () {
      self.setTimeout(function () {
        video.currentTime = video.duration - 5;
        // Fail test early if more than 2 buffered ranges are found
        video.onprogress = function () {
          if (video.buffered.length > 2) {
            callback({
              code: 'buffer-gaps',
              bufferedRanges: video.buffered.length,
              logs: self.logString
            });
          }
        };
      }, 5000);
    };
    video.onended = function () {
      callback({ code: 'ended', logs: self.logString });
    };
  }, url, config);
  expect(result, stringifyResult(result)).to.have.property('code').which.equals('ended');
}

// async function testSeekEndVOD (url, config) {
//   const result = await browser.executeAsyncScript(function (url, config) {
//     const callback = arguments[arguments.length - 1];
//     self.startStream(url, config, callback);
//     const video = self.video;
//     video.onloadeddata = function () {
//       self.setTimeout(function () {
//         video.currentTime = video.duration;
//       }, 5000);
//     };
//     video.onended = function () {
//       callback({ code: 'ended', logs: self.logString });
//     };
//   }, url, config);
//   expect(result, stringifyResult(result)).to.have.property('code').which.equals('ended');
// }

async function testIsPlayingVOD (url, config) {
  const result = await browser.executeAsyncScript(function (url, config) {
    const callback = arguments[arguments.length - 1];
    self.startStream(url, config, callback);
    const video = self.video;
    self.hls.once(self.Hls.Events.FRAG_CHANGED, function () {
      const expectedPlaying = !(
        video.paused || // not playing when video is paused
        video.ended || // not playing when video is ended
        video.buffered.length === 0
      ); // not playing if nothing buffered
      const currentTime = video.currentTime;
      if (expectedPlaying) {
        self.setTimeout(function () {
          console.log('[test] > video expected playing. last currentTime/new currentTime=' +
            currentTime + '/' + video.currentTime);
          callback({ playing: currentTime !== video.currentTime });
        }, 5000);
      } else {
        console.log('[test] > video not playing. paused/ended/buffered.length=' +
          video.paused + '/' + video.ended + '/' + video.buffered.length);
        callback({ playing: false });
      }
    });
  }, url, config);
  expect(result, stringifyResult(result)).to.have.property('playing').which.is.true;
}

async function testSeekBackToStart (url, config) {
  const result = await browser.executeAsyncScript(function (url, config) {
    const callback = arguments[arguments.length - 1];
    self.startStream(url, config, callback);
    const video = self.video;
    video.ontimeupdate = function () {
      if (video.currentTime > 0 && !video.paused) {
        self.setTimeout(function () {
          video.onseeked = function () {
            delete video.onseeked;
            video.ontimeupdate = function () {
              if (video.currentTime > 0 && !video.paused) {
                delete video.ontimeupdate;
                callback({ playing: true });
              }
            };
          };
          video.currentTime = 0;
          delete video.ontime;
        }, 500);
      }
    };
  }, url, config);
  expect(result, stringifyResult(result)).to.have.property('playing').which.is.true;
}

describe(`testing hls.js playback in the browser on "${browserDescription}"`, function () {
  before(async function () {
    // high timeout because sometimes getSession() takes a while
    this.timeout(100000);
    if (!stream) {
      throw new Error('Stream not defined');
    }

    const capabilities = {
      name: `"${stream.description}" on "${browserDescription}"`,
      browserName: browserConfig.name,
      platform: browserConfig.platform,
      version: browserConfig.version,
      commandTimeout: 90
    };

    if (browserConfig.name === 'chrome') {
      capabilities.chromeOptions = {
        args: [
          '--autoplay-policy=no-user-gesture-required',
          '--disable-web-security'
        ]
      };
    }

    browser = new webdriver.Builder();
    if (onTravis) {
      capabilities['tunnel-identifier'] = process.env.TRAVIS_JOB_NUMBER;
      capabilities.build = 'HLSJS-' + process.env.TRAVIS_BUILD_NUMBER;
      capabilities.username = process.env.SAUCE_USERNAME;
      capabilities.accessKey = process.env.SAUCE_ACCESS_KEY;
      capabilities.avoidProxy = true;
      browser = browser.usingServer(`http://${process.env.SAUCE_USERNAME}:${process.env.SAUCE_ACCESS_KEY}@ondemand.saucelabs.com:80/wd/hub`);
    }

    browser = browser.withCapabilities(capabilities).build();

    const start = Date.now();

    try {
      await retry(async function () {
        console.log('Retrieving web driver session...');
        const [, session] = await Promise.all([
          browser.manage().setTimeouts({ script: 75000 }),
          browser.getSession()
        ]);
        console.log(`Retrieved session in ${Date.now() - start}ms`);
        if (onTravis) {
          console.log(`Job URL: https://saucelabs.com/jobs/${session.getId()}`);
        } else {
          console.log(`WebDriver SessionID: ${session.getId()}`);
        }
      });
    } catch (err) {
      throw new Error(`failed setting up session: ${err}`);
    }
  });

  beforeEach(async function () {
    try {
      await retry(async () => {
        console.log('Loading test page...');
        try {
          await browser.get(`http://${hostname}:8000/tests/functional/auto/index.html`);
        } catch (e) {
          throw new Error('failed to open test page');
        }
        console.log('Test page loaded.');

        console.log('Locating ID \'hlsjs-functional-tests\'');
        try {
          await browser.wait(
            until.elementLocated(By.css('body#hlsjs-functional-tests')),
            5000,
            'Failed to load test page, source of other page below.'
          );
        } catch (e) {
          const source = await browser.getPageSource();
          console.log(source);
          throw e;
        }
        console.log('Located the ID, page confirmed loaded');
      });
    } catch (e) {
      throw new Error(`error getting test page loaded: ${e}`);
    }
  });

  afterEach(async function () {
    // if (onTravis || (!onTravis && this.currentTest.isFailed())) {
    const logString = await browser.executeScript('return logString');
    console.log(`${onTravis ? 'travis_fold:start:debug_logs' : ''}\n${logString}\n${onTravis ? 'travis_fold:end:debug_logs' : ''}`);
    // }
  });

  after(async function () {
    console.log('Quitting browser...');
    await browser.quit();
    console.log('Browser quit.');
  });

  for (const name in streams) {
    stream = streams[name];
    const url = stream.url;
    const config = stream.config || {};
    if (
      !stream.blacklist_ua ||
      stream.blacklist_ua.indexOf(browserConfig.name) === -1
    ) {
      it(
        `should receive video loadeddata event for ${stream.description}`,
        testLoadedData.bind(null, url, config)
      );

      if (stream.startSeek) {
        it(
          `seek back to start and play for ${stream.description}`,
          testSeekBackToStart.bind(null, url, config)
        );
      }

      if (stream.abr) {
        it(
          `should "smooth switch" to highest level and still play(readyState === 4) after 12s for ${stream.description}`,
          testSmoothSwitch.bind(null, url, config)
        );
      }

      if (stream.live) {
        it(
          `should seek near the end and receive video seeked event for ${stream.description}`,
          testSeekOnLive.bind(null, url, config)
        );
      } else {
        if (!stream.skipBufferLengthTest) {
          it(
            `should buffer up to maxBufferLength or video.duration for ${stream.description}`,
            testIdleBufferLength.bind(null, url, config)
          );
        }
        it(
          `should play ${stream.description}`,
          testIsPlayingVOD.bind(null, url, config)
        );
        it(
          `should seek 5s from end and receive video ended event for ${stream.description} with 2 or less buffered ranges`,
          testSeekOnVOD.bind(null, url, config)
        );
        // TODO: Seeking to or past VOD duration should result in the video ending
        // it(`should seek on end and receive video ended event for ${stream.description}`, testSeekEndVOD.bind(null, url));
      }
    }
  }
});<|MERGE_RESOLUTION|>--- conflicted
+++ resolved
@@ -91,7 +91,6 @@
 
 async function testIdleBufferLength (url, config) {
   const result = await browser.executeAsyncScript(function (url, config) {
-<<<<<<< HEAD
     const callback = arguments[arguments.length - 1];
     const autoplay = false;
     self.startStream(url, config, callback, autoplay);
@@ -104,25 +103,8 @@
         const duration = video.duration;
         console.log('[test] > progress: ' + bufferEnd.toFixed(2) + '/' + duration.toFixed(2) +
           ' buffered.length: ' + buffered.length);
-        if (bufferEnd >= maxBufferLength || bufferEnd > duration - 1) {
+        if (bufferEnd >= maxBufferLength || bufferEnd > duration - (config.avBufferOffset || 1)) {
           callback({ code: 'loadeddata', logs: self.logString });
-=======
-      const callback = arguments[arguments.length - 1];
-      const autoplay = false;
-      window.startStream(url, config, callback, autoplay);
-      const video = window.video;
-      const maxBufferLength = window.hls.config.maxBufferLength;
-      video.onprogress = function () {
-        const buffered = video.buffered;
-        if (buffered.length) {
-          const bufferEnd = buffered.end(buffered.length - 1);
-          const duration = video.duration;
-          console.log('[test] > progress: ' + bufferEnd.toFixed(2) + '/' + duration.toFixed(2) +
-            ' buffered.length: ' + buffered.length);
-          if (bufferEnd >= maxBufferLength || bufferEnd > duration - (config.avBufferOffset || 1)) {
-            callback({ code: 'loadeddata', logs: window.logString });
-          }
->>>>>>> 644ee9b3
         }
       }
     };
@@ -408,12 +390,10 @@
           testSeekOnLive.bind(null, url, config)
         );
       } else {
-        if (!stream.skipBufferLengthTest) {
-          it(
-            `should buffer up to maxBufferLength or video.duration for ${stream.description}`,
-            testIdleBufferLength.bind(null, url, config)
-          );
-        }
+        it(
+          `should buffer up to maxBufferLength or video.duration for ${stream.description}`,
+          testIdleBufferLength.bind(null, url, config)
+        );
         it(
           `should play ${stream.description}`,
           testIsPlayingVOD.bind(null, url, config)
