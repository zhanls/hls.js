import { BufferHelper } from '../../../src/utils/buffer-helper';

function createMockBuffer (buffered) {
  return {
    start: i => (buffered.length > i) ? buffered[i].startPTS : null,
    end: i => (buffered.length > i) ? buffered[i].endPTS : null,
    length: buffered.length
  };
}

describe('BufferHelper', function () {
  describe('isBuffered', function () {
    // |////////|________|////////////////|
    // 0       0.5       1                2
    const media = {
      get buffered () {
        return createMockBuffer([
          {
            startPTS: 0,
            endPTS: 0.5
          },
          {
            startPTS: 1,
            endPTS: 2
          }
        ]);
      }
    };

    it('should return true if some media.buffered includes the position', function () {
      expect(BufferHelper.isBuffered(media, 0)).to.be.true;
      expect(BufferHelper.isBuffered(media, 0.1)).to.be.true;
      expect(BufferHelper.isBuffered(media, 0.5)).to.be.true;
      expect(BufferHelper.isBuffered(media, 1)).to.be.true;
      expect(BufferHelper.isBuffered(media, 2)).to.be.true;
    });

    it('should return false if any media.buffered does not includes the position', function () {
      expect(BufferHelper.isBuffered(media, -0.1)).to.be.false;
      expect(BufferHelper.isBuffered(media, 0.51)).to.be.false;
      expect(BufferHelper.isBuffered(media, 0.9)).to.be.false;
      expect(BufferHelper.isBuffered(media, 2.1)).to.be.false;
    });

    it('should return false if media.buffered throws error', function () {
      const invalidMedia = {
        get buffered () {
          throw new Error('InvalidStateError');
        }
      };
      expect(BufferHelper.isBuffered(invalidMedia, 0)).to.be.false;
    });
<<<<<<< HEAD
    it('should return true if some media.buffered includes the position', function () {
      expect(BufferHelper.isBuffered(media, 0)).to.be.true;
      expect(BufferHelper.isBuffered(media, 0.1)).to.be.true;
      expect(BufferHelper.isBuffered(media, 0.5)).to.be.true;
      expect(BufferHelper.isBuffered(media, 1)).to.be.true;
      expect(BufferHelper.isBuffered(media, 2)).to.be.true;
    });
    it('should return false if any media.buffered does not includes the position', function () {
      expect(BufferHelper.isBuffered(media, -0.1)).to.be.false;
      expect(BufferHelper.isBuffered(media, 0.51)).to.be.false;
      expect(BufferHelper.isBuffered(media, 0.9)).to.be.false;
      expect(BufferHelper.isBuffered(media, 2.1)).to.be.false;
    });
  });
  describe('bufferInfo', function () {
    it('should return found buffer info when maxHoleDuration is 0', function () {
      // |////////|__________|////////////////|
      // 0       0.5         1               2.0
=======
    it('should return false if media does not exist', function () {
      expect(BufferHelper.isBuffered(null, 0)).to.be.false;
    });
  });

  describe('bufferInfo', function () {
    it('should return found buffer info if some media.buffered includes pos with allowed error', function () {
      // |////////|________|////////////////|
      // 0       0.5       1                2
>>>>>>> 85f5cc9b
      const media = {
        get buffered () {
          return createMockBuffer([
            {
              startPTS: 0,
              endPTS: 0.5
            },
            {
              startPTS: 1,
              endPTS: 2
            }
          ]);
        }
      };
      const maxHoleDuration = 0;
      expect(BufferHelper.bufferInfo(media, 0, maxHoleDuration)).to.deep.equal({
<<<<<<< HEAD
=======
        len: 0.5,
        start: 0,
        end: 0.5,
        nextStart: 1
      });
    });
    it('should return empty buffer info if media does not exist', function () {
      const invalidMedia = {
        get buffered () {
          throw new Error('InvalidStateError');
        }
      };
      const maxHoleDuration = 0;
      expect(BufferHelper.bufferInfo(invalidMedia, 0, maxHoleDuration)).to.deep.equal({
        len: 0,
        start: 0,
        end: 0,
        nextStart: undefined
      });
    });
    it('should return empty buffer info if media does not exist', function () {
      const maxHoleDuration = 0;
      expect(BufferHelper.bufferInfo(null, 0, maxHoleDuration)).to.deep.equal({
        len: 0,
        start: 0,
        end: 0,
        nextStart: undefined
      });
    });
  });

  describe('bufferedInfo', function () {
    it('should return found buffer info when maxHoleDuration is 0', function () {
      // |////////|________|////////////////|
      // 0       0.5       1                2
      const buffered = [
        {
          start: 0,
          end: 0.5
        },
        {
          start: 1,
          end: 2
        }
      ];
      const maxHoleDuration = 0;
      expect(BufferHelper.bufferedInfo(buffered, 0, maxHoleDuration)).to.deep.equal({
>>>>>>> 85f5cc9b
        len: 0.5,
        start: 0,
        end: 0.5,
        nextStart: 1
      });
<<<<<<< HEAD
      expect(BufferHelper.bufferInfo(media, 0.5, maxHoleDuration)).to.deep.equal({
=======
      expect(BufferHelper.bufferedInfo(buffered, 0.5, maxHoleDuration)).to.deep.equal({
>>>>>>> 85f5cc9b
        len: 0,
        start: 0.5,
        end: 0.5,
        nextStart: 1
      });
<<<<<<< HEAD
      expect(BufferHelper.bufferInfo(media, 1, maxHoleDuration)).to.deep.equal({
=======
      expect(BufferHelper.bufferedInfo(buffered, 1, maxHoleDuration)).to.deep.equal({
>>>>>>> 85f5cc9b
        len: 1,
        start: 1,
        end: 2,
        nextStart: undefined
      });
<<<<<<< HEAD
      expect(BufferHelper.bufferInfo(media, 2, maxHoleDuration)).to.deep.equal({
        len: 0,
        start: 2,
=======
      expect(BufferHelper.bufferedInfo(buffered, 1.5, maxHoleDuration)).to.deep.equal({
        len: 0.5,
        start: 1,
>>>>>>> 85f5cc9b
        end: 2,
        nextStart: undefined
      });
    });
    it('should return found buffer info when maxHoleDuration is 0.5', function () {
      // |////////|________|////////////////|
      // 0       0.5       1                2
      const buffered = [
        {
          start: 0,
          end: 0.5
        },
        {
          start: 1,
          end: 2
        }
      ];
      const maxHoleDuration = 0.5;
<<<<<<< HEAD
      expect(BufferHelper.bufferInfo(media, 0, maxHoleDuration)).to.deep.equal({
=======
      expect(BufferHelper.bufferedInfo(buffered, 0, maxHoleDuration)).to.deep.equal({
>>>>>>> 85f5cc9b
        len: 0.5,
        start: 0,
        end: 0.5,
        nextStart: 1
      });
      // M: maxHoleDuration: 0.5
<<<<<<< HEAD
      // |////////|__________|////////////////|
      // 0     0.5 --- M --- 1               2.0
      expect(BufferHelper.bufferInfo(media, 0.5, maxHoleDuration)).to.deep.equal({
=======
      // |////////|________|////////////////|
      // 0       0.5 - M - 1                2
      expect(BufferHelper.bufferedInfo(buffered, 0.5, maxHoleDuration)).to.deep.equal({
>>>>>>> 85f5cc9b
        len: 1.5,
        start: 1,
        end: 2,
        nextStart: undefined
      });
<<<<<<< HEAD
      expect(BufferHelper.bufferInfo(media, 1, maxHoleDuration)).to.deep.equal({
=======
      expect(BufferHelper.bufferedInfo(buffered, 1, maxHoleDuration)).to.deep.equal({
>>>>>>> 85f5cc9b
        len: 1,
        start: 1,
        end: 2,
        nextStart: undefined
      });
<<<<<<< HEAD
      expect(BufferHelper.bufferInfo(media, 2, maxHoleDuration)).to.deep.equal({
=======
      expect(BufferHelper.bufferedInfo(buffered, 2, maxHoleDuration)).to.deep.equal({
>>>>>>> 85f5cc9b
        len: 0,
        start: 2,
        end: 2,
        nextStart: undefined
      });
    });
    it('should be able to handle unordered buffered', function () {
      // |////////|________|////////////////|
      // 0       0.5      1.0              2.0
      const buffered = [
        {
          start: 1,
          end: 2
        },
        {
          start: 0,
          end: 0.5
        }
      ];
      const maxHoleDuration = 0.5;
      expect(BufferHelper.bufferedInfo(buffered, 0, maxHoleDuration)).to.deep.equal({
        len: 0.5,
        start: 0,
        end: 0.5,
        nextStart: 1
      });
    });
    it('should be able to merge adjacent time ranges with a small hole', function () {
      // |////////|________|////////////////|
      // 0       0.5       1                2
      const buffered = [
        {
          start: 0,
          end: 0.5
        },
        {
          start: 1,
          end: 2
        }
      ];
      const maxHoleDuration = 1;
      expect(BufferHelper.bufferedInfo(buffered, 0.8, maxHoleDuration)).to.deep.equal({
        len: 1.2,
        start: 0,
        end: 2,
        nextStart: undefined
      });
    });
    it('should be able to merge overlapping time ranges', function () {
      // |////////|________|
      // |////////|////////|
      // 0       0.5       1
      const buffered = [
        {
          start: 0,
          end: 0.5
        },
        {
          start: 0,
          end: 1
        }
      ];
      const maxHoleDuration = 0.5;
      expect(BufferHelper.bufferedInfo(buffered, 0.5, maxHoleDuration)).to.deep.equal({
        len: 0.5,
        start: 0,
        end: 1,
        nextStart: undefined
      });
    });
    it('should return empty buffered if pos is out of range', function () {
      const buffered = [
        {
          start: 0,
          end: 0.5
        },
        {
          start: 0,
          end: 1
        }
      ];
      const maxHoleDuration = 0;
      expect(BufferHelper.bufferedInfo(buffered, 5, maxHoleDuration)).to.deep.equal({
        len: 0,
        start: 5,
        end: 5,
        nextStart: undefined
      });
    });
    it('should return empty buffered if buffered is empty', function () {
      const buffered = [];
      const maxHoleDuration = 0;
      expect(BufferHelper.bufferedInfo(buffered, 5, maxHoleDuration)).to.deep.equal({
        len: 0,
        start: 5,
        end: 5,
        nextStart: undefined
      });
    });
  });
});<|MERGE_RESOLUTION|>--- conflicted
+++ resolved
@@ -50,26 +50,6 @@
       };
       expect(BufferHelper.isBuffered(invalidMedia, 0)).to.be.false;
     });
-<<<<<<< HEAD
-    it('should return true if some media.buffered includes the position', function () {
-      expect(BufferHelper.isBuffered(media, 0)).to.be.true;
-      expect(BufferHelper.isBuffered(media, 0.1)).to.be.true;
-      expect(BufferHelper.isBuffered(media, 0.5)).to.be.true;
-      expect(BufferHelper.isBuffered(media, 1)).to.be.true;
-      expect(BufferHelper.isBuffered(media, 2)).to.be.true;
-    });
-    it('should return false if any media.buffered does not includes the position', function () {
-      expect(BufferHelper.isBuffered(media, -0.1)).to.be.false;
-      expect(BufferHelper.isBuffered(media, 0.51)).to.be.false;
-      expect(BufferHelper.isBuffered(media, 0.9)).to.be.false;
-      expect(BufferHelper.isBuffered(media, 2.1)).to.be.false;
-    });
-  });
-  describe('bufferInfo', function () {
-    it('should return found buffer info when maxHoleDuration is 0', function () {
-      // |////////|__________|////////////////|
-      // 0       0.5         1               2.0
-=======
     it('should return false if media does not exist', function () {
       expect(BufferHelper.isBuffered(null, 0)).to.be.false;
     });
@@ -79,7 +59,6 @@
     it('should return found buffer info if some media.buffered includes pos with allowed error', function () {
       // |////////|________|////////////////|
       // 0       0.5       1                2
->>>>>>> 85f5cc9b
       const media = {
         get buffered () {
           return createMockBuffer([
@@ -96,8 +75,6 @@
       };
       const maxHoleDuration = 0;
       expect(BufferHelper.bufferInfo(media, 0, maxHoleDuration)).to.deep.equal({
-<<<<<<< HEAD
-=======
         len: 0.5,
         start: 0,
         end: 0.5,
@@ -145,41 +122,26 @@
       ];
       const maxHoleDuration = 0;
       expect(BufferHelper.bufferedInfo(buffered, 0, maxHoleDuration)).to.deep.equal({
->>>>>>> 85f5cc9b
-        len: 0.5,
-        start: 0,
-        end: 0.5,
-        nextStart: 1
-      });
-<<<<<<< HEAD
-      expect(BufferHelper.bufferInfo(media, 0.5, maxHoleDuration)).to.deep.equal({
-=======
+        len: 0.5,
+        start: 0,
+        end: 0.5,
+        nextStart: 1
+      });
       expect(BufferHelper.bufferedInfo(buffered, 0.5, maxHoleDuration)).to.deep.equal({
->>>>>>> 85f5cc9b
         len: 0,
         start: 0.5,
         end: 0.5,
         nextStart: 1
       });
-<<<<<<< HEAD
-      expect(BufferHelper.bufferInfo(media, 1, maxHoleDuration)).to.deep.equal({
-=======
       expect(BufferHelper.bufferedInfo(buffered, 1, maxHoleDuration)).to.deep.equal({
->>>>>>> 85f5cc9b
         len: 1,
         start: 1,
         end: 2,
         nextStart: undefined
       });
-<<<<<<< HEAD
-      expect(BufferHelper.bufferInfo(media, 2, maxHoleDuration)).to.deep.equal({
-        len: 0,
-        start: 2,
-=======
       expect(BufferHelper.bufferedInfo(buffered, 1.5, maxHoleDuration)).to.deep.equal({
         len: 0.5,
         start: 1,
->>>>>>> 85f5cc9b
         end: 2,
         nextStart: undefined
       });
@@ -198,46 +160,28 @@
         }
       ];
       const maxHoleDuration = 0.5;
-<<<<<<< HEAD
-      expect(BufferHelper.bufferInfo(media, 0, maxHoleDuration)).to.deep.equal({
-=======
       expect(BufferHelper.bufferedInfo(buffered, 0, maxHoleDuration)).to.deep.equal({
->>>>>>> 85f5cc9b
         len: 0.5,
         start: 0,
         end: 0.5,
         nextStart: 1
       });
       // M: maxHoleDuration: 0.5
-<<<<<<< HEAD
-      // |////////|__________|////////////////|
-      // 0     0.5 --- M --- 1               2.0
-      expect(BufferHelper.bufferInfo(media, 0.5, maxHoleDuration)).to.deep.equal({
-=======
       // |////////|________|////////////////|
       // 0       0.5 - M - 1                2
       expect(BufferHelper.bufferedInfo(buffered, 0.5, maxHoleDuration)).to.deep.equal({
->>>>>>> 85f5cc9b
         len: 1.5,
         start: 1,
         end: 2,
         nextStart: undefined
       });
-<<<<<<< HEAD
-      expect(BufferHelper.bufferInfo(media, 1, maxHoleDuration)).to.deep.equal({
-=======
       expect(BufferHelper.bufferedInfo(buffered, 1, maxHoleDuration)).to.deep.equal({
->>>>>>> 85f5cc9b
         len: 1,
         start: 1,
         end: 2,
         nextStart: undefined
       });
-<<<<<<< HEAD
-      expect(BufferHelper.bufferInfo(media, 2, maxHoleDuration)).to.deep.equal({
-=======
       expect(BufferHelper.bufferedInfo(buffered, 2, maxHoleDuration)).to.deep.equal({
->>>>>>> 85f5cc9b
         len: 0,
         start: 2,
         end: 2,
