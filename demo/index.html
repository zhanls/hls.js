<!DOCTYPE html>
<html>
  <head>
    <meta charset="utf-8">
    <title>hls.js demo</title>
    <link rel="stylesheet" href="https://maxcdn.bootstrapcdn.com/bootstrap/3.3.4/css/bootstrap.min.css">
    <link rel="stylesheet" href="https://maxcdn.bootstrapcdn.com/bootstrap/3.3.4/css/bootstrap-theme.min.css">
    <link rel="stylesheet" href="style.css">
    <script src="https://ajax.googleapis.com/ajax/libs/jquery/2.1.3/jquery.min.js"></script>
    <script src="https://maxcdn.bootstrapcdn.com/bootstrap/3.3.4/js/bootstrap.min.js"></script>
    <script src="https://cdnjs.cloudflare.com/ajax/libs/FileSaver.js/1.3.3/FileSaver.min.js"></script>
    <script src="https://cdnjs.cloudflare.com/ajax/libs/ace/1.4.2/ace.js"></script>
  </head>
  <body>
    <div class="header-container">
      <header class="wrapper clearfix">
        <h1>
          <a target="_blank" href="https://github.com/video-dev/hls.js">
            <img src="https://cloud.githubusercontent.com/assets/616833/19739063/e10be95a-9bb9-11e6-8100-2896f8500138.png"/>
          </a>
        </h1>

        <h2 class="title">
          demo
        </h2>

        <h3>
          <a href="../api-docs">API docs | usage guide</a>
        </h3>
      </header>
    </div>

    <div class="main-container">
      <header>
        <p>
          Test your HLS streams in all supported browsers (Chrome/Firefox/IE11/Edge/Safari).
        </p>
        <p>
          Advanced controls are available at the bottom of this page.
        </p>
        <p>
          <b>Looking for a more <i>basic</i> usage example? Go <a href="basic-usage.html">here</a>.</b><br>
        </p>
      </header>
      <div id="controls">
        <div class="demo-controls-wrapper">
          <select id="streamSelect" class="innerControls">
            <option value="" selected>Select a test-stream from drop-down menu. Or enter custom URL below</option>
          </select>

          <input id="streamURL" class="innerControls" type=text value=""/>

          <label class="innerControls">
            Enable streaming:
            <input id="enableStreaming" type=checkbox checked/>
          </label>

          <label class="innerControls">
            Auto-recover media-errors:
            <input id="autoRecoverError" type=checkbox checked/>
          </label>

          <label class="innerControls">
            Dump transmuxed fMP4 data:
            <input id="dumpfMP4" type=checkbox unchecked/>
          </label>

          <label class="innerControls">
            Metrics history (max limit, -1 is unlimited):
            <input id="limitMetrics" style="width: 8em" type=number/>
          </label>

          <label class="innerControls">
            Player size:
            <select id="videoSize" style="float:right;">
              <option value="" selected>Set video width (height will vary according to selected size)</option>
              <option value="240px">240 x 135</option>
              <option value="426px">426 x 240</option>
              <option value="640px">640 x 360</option>
              <option value="720px">720 x 405</option>
              <option value="854px">854 x 480</option>
              <option value="1280px">1280 x 720</option>
              <option value="1920px">1920 x 1080</option>
              <option value="50%">Responsive (50%)</option>
              <option value="100%">Responsive (100%)</option>
            </select>
          </label>

          <label class="innerControls">
            Current video-resolution:
            <span id="currentResolution">/</span>
          </label>

          <label class="innerControls">
            Permalink:
            <span id="StreamPermalink"></span>
          </label>
        </div>

        <div class="config-editor-wrapper">
          <div class="config-editor-container">
              <div id="config-editor">
                Loading...
              </div>
          </div>
          <div class="config-editor-commands">
            <label for="config-persistence">
                Persist
                <input name="config-persistence" id="config-persistence" type="checkbox">
            </label>
            <button name="config-apply" onclick="applyConfigEditorValue()">Apply</button>
          </div>
        </div>

      </div>

      <video id="video" controls autoplay class="videoCentered"></video>
      <br>
      <canvas id="bufferedCanvas" height="15" class="videoCentered" onclick="onClickBufferedRange(event);"></canvas>
      <br>
      <br>
      <label class="center">Status:</label>
      <pre id="statusOut" class="center" style="white-space: pre-wrap;"></pre>

      <label class="center">Error:</label>
      <pre id="errorOut" class="center" style="white-space: pre-wrap;"></pre>

      <div class="center" style="text-align: center; display: none;" id="toggleButtons">
        <button type="button" class="btn btn-sm demo-tab-btn" data-tab="playbackControlTab" onclick="toggleTab(this);">Playback</button>
        <button type="button" class="btn btn-sm demo-tab-btn" data-tab="timelineTab" onclick="toggleTab(this);">Timeline</button>
        <button type="button" class="btn btn-sm demo-tab-btn" data-tab="qualityLevelControlTab" onclick="toggleTab(this);">Quality-levels</button>
        <button type="button" class="btn btn-sm demo-tab-btn" data-tab="audioTrackControlTab" onclick="toggleTab(this);">Audio-tracks</button>
        <button type="button" class="btn btn-sm demo-tab-btn" data-tab="metricsDisplayTab" onclick="toggleTab(this); showMetrics();">Real-time metrics</button>
        <button type="button" class="btn btn-sm demo-tab-btn" data-tab="statsDisplayTab" onclick="toggleTab(this);">Buffer &amp; Statistics</button>
      </div>

      <div class="center demo-tab" id="playbackControlTab" style="display: none;">
        <br>
        <center>
          <p>
            <span>
                <button type="button" class="btn btn-sm btn-info" title="video.play()" onclick="$('#video')[0].play()">Play</button>
                <button type="button" class="btn btn-sm btn-info" title="video.pause()" onclick="$('#video')[0].pause()">Pause</button>
            </span>
              <span>
              <button type="button" class="btn btn-sm btn-info" title="video.currentTime -= 10" onclick="$('#video')[0].currentTime-=10">- 10 s</button>
              <button type="button" class="btn btn-sm btn-info" title="video.currentTime += 10" onclick="$('#video')[0].currentTime+=10">+ 10 s</button>
            </span>
              <span>
              <button type="button" class="btn btn-sm btn-info" title="video.currentTime = text input" onclick="$('#video')[0].currentTime=$('#seek_pos').val()">Seek to </button>
              <input type="number" id='seek_pos' size="8" onkeydown="if(window.event.keyCode=='13'){$('#video')[0].currentTime=$('#seek_pos').val();}">
            </span>
          </p>
          <p>
          <span>
              <button type="button" class="btn btn-xs btn-warning" title="hls.startLoad()" onclick="hls.startLoad()">Start loading</button>
              <button type="button" class="btn btn-xs btn-warning" title="hls.stopLoad()" onclick="hls.stopLoad()">Stop loading</button>
            </span>
            <span>
              <button type="button" class="btn btn-xs btn-warning" title="hls.attachMedia(video)" onclick="hls.attachMedia($('#video')[0])">Attach media</button>
              <button type="button" class="btn btn-xs btn-warning" title="hls.detachMedia()" onclick="hls.detachMedia()">Detach media</button>
            </span>
          </p>
          <p>
            <span>
              <button type="button" class="btn btn-xs btn-warning" title="hls.recoverMediaError()" onclick="hls.recoverMediaError()">Recover media-error</button>
              <button type="button" class="btn btn-xs btn-warning" title="hls.swapAudioCodec()" onclick="hls.swapAudioCodec()">Swap audio codec</button>
            </span>
          </p>
          <p>
            <span>
<<<<<<< HEAD
=======
              <button type="button" class="btn btn-xs btn-default" onclick="$('#streamSelect')[0].selectedIndex++;$('#streamSelect').change()">Next video</button>
>>>>>>> 04761985
              <button type="button" class="btn btn-xs btn-default btn-dump" title="Save dumped audio mp4 appends" onclick="createfMP4('audio');">Create audio-fmp4</button>
              <button type="button" class="btn btn-xs btn-default btn-dump" title="Save dumped video mp4 appends" onclick="createfMP4('video')">Create video-fmp4</button>
            </span>
          </p>
        </center>
      </div>

      <div class="center demo-tab demo-timeline-chart-container" id="timelineTab" style="display: none;">
        <canvas id="timeline-chart"></canvas>
      </div>

      <div class="center demo-tab" id="qualityLevelControlTab" style="display: none;">
        <center>
            <table>
                <tr>
                  <td>
                    <p>Currently played level:</p>
                  </td>
                  <td>
                    <div id="currentLevelControl" style="display: inline;"></div>
                  </td>
                </tr>
                <tr>
                  <td>
                    <p>Next level loaded:</p>
                  </td>
                  <td>
                    <div id="nextLevelControl" style="display: inline;"></div>
                  </td>
                </tr>
                <tr>
                  <td>
                    <p>Currently loaded level:</p>
                  </td>
                  <td>
                    <div id="loadLevelControl" style="display: inline;"></div>
                  </td>
                </tr>
                <tr>
                  <td>
                    <p>Cap-limit level (maximum):</p>
                  </td>
                  <td>
                    <div id="levelCappingControl" style="display: inline;"></div>
                  </td>
                </tr>
              </table>
        </center>
      </div>

      <div class="center demo-tab" id="audioTrackControlTab" style="display: none;">
        <table>
          <tr>
            <td>Current audio-track:</td>
            <td><div id="audioTrackControl" style="display: inline;"></div></td>
          </tr>
          <tr>
            <td>Language / Name:</td>
            <td><div id="audioTrackLabel" style="display: inline;">None selected</div></td>
          </tr>
        </table>
      </div>

      <div class="center demo-tab" id="metricsDisplayTab" style="display: none;">
        <br>
        <div id="metricsButton">
          <button type="button" class="btn btn-xs btn-info" onclick="$('#metricsButtonWindow').toggle();$('#metricsButtonFixed').toggle();windowSliding=!windowSliding; refreshCanvas()">toggle sliding/fixed window</button><br>
          <div id="metricsButtonWindow">
            <button type="button" class="btn btn-xs btn-info" onclick="timeRangeSetSliding(0)">window ALL</button>
            <button type="button" class="btn btn-xs btn-info" onclick="timeRangeSetSliding(2000)">2s</button>
            <button type="button" class="btn btn-xs btn-info" onclick="timeRangeSetSliding(5000)">5s</button>
            <button type="button" class="btn btn-xs btn-info" onclick="timeRangeSetSliding(10000)">10s</button>
            <button type="button" class="btn btn-xs btn-info" onclick="timeRangeSetSliding(20000)">20s</button>
            <button type="button" class="btn btn-xs btn-info" onclick="timeRangeSetSliding(30000)">30s</button>
            <button type="button" class="btn btn-xs btn-info" onclick="timeRangeSetSliding(60000)">60s</button>
            <button type="button" class="btn btn-xs btn-info" onclick="timeRangeSetSliding(120000)">120s</button><br>
            <button type="button" class="btn btn-xs btn-info" onclick="timeRangeZoomIn()">Window Zoom In</button>
            <button type="button" class="btn btn-xs btn-info" onclick="timeRangeZoomOut()">Window Zoom Out</button><br>
            <button type="button" class="btn btn-xs btn-info" onclick="timeRangeSlideLeft()"> <<< Window Slide </button>
            <button type="button" class="btn btn-xs btn-info" onclick="timeRangeSlideRight()">Window Slide >>> </button><br>
          </div>
          <div id="metricsButtonFixed">
            <button type="button" class="btn btn-xs btn-info" onclick="windowStart=$('#windowStart').val()">fixed window start(ms)</button>
            <input type="text" id='windowStart' defaultValue="0" size="8" onkeydown="if(window.event.keyCode=='13'){windowStart=$('#windowStart').val();}">
            <button type="button" class="btn btn-xs btn-info" onclick="windowEnd=$('#windowEnd').val()">fixed window end(ms)</button>
            <input type="text" id='windowEnd' defaultValue="10000" size="8" onkeydown="if(window.event.keyCode=='13'){windowEnd=$('#windowEnd').val();}"><br>
          </div>
          <button type="button" class="btn btn-xs btn-success" onclick="goToMetrics()" style="font-size:18px">metrics link</button>
          <button type="button" class="btn btn-xs btn-success" onclick="goToMetricsPermaLink()" style="font-size:18px">metrics permalink</button>
          <button type="button" class="btn btn-xs btn-success" onclick="copyMetricsToClipBoard()" style="font-size:18px">copy metrics to clipboard</button>
          <canvas id="bufferTimerange_c" width="640" height="100" style="border:1px solid #000000" onmousedown="timeRangeCanvasonMouseDown(event)" onmousemove="timeRangeCanvasonMouseMove(event)" onmouseup="timeRangeCanvasonMouseUp(event)" onmouseout="timeRangeCanvasonMouseOut(event);"></canvas>
          <canvas id="bitrateTimerange_c" width="640" height="100" style="border:1px solid #000000;"></canvas>
          <canvas id="bufferWindow_c" width="640" height="100" style="border:1px solid #000000" onmousemove="windowCanvasonMouseMove(event);"></canvas>
          <canvas id="videoEvent_c" width="640" height="15" style="border:1px solid #000000;"></canvas>
          <canvas id="loadEvent_c" width="640" height="15" style="border:1px solid #000000;"></canvas><br>
        </div>
      </div>

      <div class="center demo-tab" id="statsDisplayTab" style="display: none;">
        <br>
        <label>Buffer state:</label>
        <pre id="bufferedOut"></pre>
        <label>General stats:</label>
        <pre id='statisticsOut'></pre>
      </div>

    </div>

    <footer>
      <br><br><br><br><br><br>
    </footer>

    <!-- Demo page required libs -->
    <script src="canvas.js"></script>
    <script src="metrics.js"></script>
    <script src="libs/jsonpack.js"></script>

    <!-- demo build -->
    <script src="../dist/hls.js"></script>
    <script src="../dist/hls-demo.js"></script>
  </body>
</html><|MERGE_RESOLUTION|>--- conflicted
+++ resolved
@@ -169,10 +169,7 @@
           </p>
           <p>
             <span>
-<<<<<<< HEAD
-=======
               <button type="button" class="btn btn-xs btn-default" onclick="$('#streamSelect')[0].selectedIndex++;$('#streamSelect').change()">Next video</button>
->>>>>>> 04761985
               <button type="button" class="btn btn-xs btn-default btn-dump" title="Save dumped audio mp4 appends" onclick="createfMP4('audio');">Create audio-fmp4</button>
               <button type="button" class="btn btn-xs btn-default btn-dump" title="Save dumped video mp4 appends" onclick="createfMP4('video')">Create video-fmp4</button>
             </span>
